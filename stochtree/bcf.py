--- conflicted
+++ resolved
@@ -319,22 +319,6 @@
         drop_vars_tau = treatment_effect_forest_params_updated["drop_vars"]
 
         # 4. Variance forest parameters
-<<<<<<< HEAD
-        num_trees_variance = variance_forest_params_updated["num_trees"]
-        alpha_variance = variance_forest_params_updated["alpha"]
-        beta_variance = variance_forest_params_updated["beta"]
-        min_samples_leaf_variance = variance_forest_params_updated["min_samples_leaf"]
-        max_depth_variance = variance_forest_params_updated["max_depth"]
-        a_0 = variance_forest_params_updated["leaf_prior_calibration_param"]
-        variance_forest_leaf_init = variance_forest_params_updated[
-            "var_forest_leaf_init"
-        ]
-        a_forest = variance_forest_params_updated["var_forest_prior_shape"]
-        b_forest = variance_forest_params_updated["var_forest_prior_scale"]
-        keep_vars_variance = variance_forest_params_updated["keep_vars"]
-        drop_vars_variance = variance_forest_params_updated["drop_vars"]
-
-=======
         num_trees_variance = variance_forest_params_updated['num_trees']
         alpha_variance = variance_forest_params_updated['alpha']
         beta_variance = variance_forest_params_updated['beta']
@@ -351,7 +335,6 @@
         if num_mcmc == 0:
             keep_gfr = True
         
->>>>>>> 5bbac93f
         # Variable weight preprocessing (and initialization if necessary)
         if variable_weights is None:
             if X_train.ndim > 1:
@@ -1794,13 +1777,9 @@
                 self.forest_container_mu.delete_sample(0)
                 self.forest_container_tau.delete_sample(0)
                 if self.include_variance_forest:
-<<<<<<< HEAD
-                    self.forest_container_variance.delete_sample(i)
+                    self.forest_container_variance.delete_sample(0)
                 if self.has_rfx:
-                    self.rfx_container.delete_sample(i)
-=======
-                    self.forest_container_variance.delete_sample(0)
->>>>>>> 5bbac93f
+                    self.rfx_container.delete_sample(0)
             if self.adaptive_coding:
                 self.b1_samples = self.b1_samples[num_gfr:]
                 self.b0_samples = self.b0_samples[num_gfr:]
