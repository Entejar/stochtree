#' Run the Bayesian Causal Forest (BCF) algorithm for regularized causal effect estimation. 
#'
#' @param X_train Covariates used to split trees in the ensemble. May be provided either as a dataframe or a matrix. 
#' Matrix covariates will be assumed to be all numeric. Covariates passed as a dataframe will be 
#' preprocessed based on the variable types (e.g. categorical columns stored as unordered factors will be one-hot encoded, 
#' categorical columns stored as ordered factors will passed as integers to the core algorithm, along with the metadata 
#' that the column is ordered categorical).
#' @param Z_train Vector of (continuous or binary) treatment assignments.
#' @param y_train Outcome to be modeled by the ensemble.
#' @param pi_train (Optional) Vector of propensity scores. If not provided, this will be estimated from the data.
#' @param group_ids_train (Optional) Group labels used for an additive random effects model.
#' @param rfx_basis_train (Optional) Basis for "random-slope" regression in an additive random effects model.
#' If `group_ids_train` is provided with a regression basis, an intercept-only random effects model 
#' will be estimated.
#' @param X_test (Optional) Test set of covariates used to define "out of sample" evaluation data. 
#' May be provided either as a dataframe or a matrix, but the format of `X_test` must be consistent with 
#' that of `X_train`.
#' @param Z_test (Optional) Test set of (continuous or binary) treatment assignments.
#' @param pi_test (Optional) Vector of propensity scores. If not provided, this will be estimated from the data.
#' @param group_ids_test (Optional) Test set group labels used for an additive random effects model. 
#' We do not currently support (but plan to in the near future), test set evaluation for group labels
#' that were not in the training set.
#' @param rfx_basis_test (Optional) Test set basis for "random-slope" regression in additive random effects model.
#' @param num_gfr Number of "warm-start" iterations run using the grow-from-root algorithm (He and Hahn, 2021). Default: 5.
#' @param num_burnin Number of "burn-in" iterations of the MCMC sampler. Default: 0.
#' @param num_mcmc Number of "retained" iterations of the MCMC sampler. Default: 100.
#' @param params The list of model parameters, each of which has a default value.
#' 
#'   **1. Global Parameters**
#'
#'   - `cutpoint_grid_size` Maximum size of the "grid" of potential cutpoints to consider. Default: `100`.
#'   - `a_global` Shape parameter in the `IG(a_global, b_global)` global error variance model. Default: `0`.
#'   - `b_global` Scale parameter in the `IG(a_global, b_global)` global error variance model. Default: `0`.
#'   - `sigma2_init` Starting value of global error variance parameter. Calibrated internally as `pct_var_sigma2_init*var((y-mean(y))/sd(y))` if not set.
#'   - `pct_var_sigma2_init` Percentage of standardized outcome variance used to initialize global error variance parameter. Default: `1`. Superseded by `sigma2_init`.
#'   - `variable_weights` Numeric weights reflecting the relative probability of splitting on each variable. Does not need to sum to 1 but cannot be negative. Defaults to `rep(1/ncol(X_train), ncol(X_train))` if not set here. Note that if the propensity score is included as a covariate in either forest, its weight will default to `1/ncol(X_train)`. A workaround if you wish to provide a custom weight for the propensity score is to include it as a column in `X_train` and then set `propensity_covariate` to `'none'` adjust `keep_vars_mu`, `keep_vars_tau` and `keep_vars_variance` accordingly.
#'   - `propensity_covariate` Whether to include the propensity score as a covariate in either or both of the forests. Enter `"none"` for neither, `"mu"` for the prognostic forest, `"tau"` for the treatment forest, and `"both"` for both forests. If this is not `"none"` and a propensity score is not provided, it will be estimated from (`X_train`, `Z_train`) using `stochtree::bart()`. Default: `"mu"`.
#'   - `adaptive_coding` Whether or not to use an "adaptive coding" scheme in which a binary treatment variable is not coded manually as (0,1) or (-1,1) but learned via parameters `b_0` and `b_1` that attach to the outcome model `[b_0 (1-Z) + b_1 Z] tau(X)`. This is ignored when Z is not binary. Default: `TRUE`.
#'   - `b_0` Initial value of the "control" group coding parameter. This is ignored when Z is not binary. Default: `-0.5`.
#'   - `b_1` Initial value of the "treatment" group coding parameter. This is ignored when Z is not binary. Default: `0.5`.
#'   - `random_seed` Integer parameterizing the C++ random number generator. If not specified, the C++ random number generator is seeded according to `std::random_device`.
#'   - `keep_burnin` Whether or not "burnin" samples should be included in cached predictions. Default `FALSE`. Ignored if `num_mcmc = 0`.
#'   - `keep_gfr` Whether or not "grow-from-root" samples should be included in cached predictions. Default `FALSE`. Ignored if `num_mcmc = 0`.
<<<<<<< HEAD
#'   - `keep_every` How many iterations of the burned-in MCMC sampler should be run before forests and parameters are retained. Default `1`. Setting `keep_every <- k` for some `k > 1` will "thin" the MCMC samples by retaining every `k`-th sample, rather than simply every sample. This can reduce the autocorrelation of the MCMC samples.
#'   - `num_chains` How many independent MCMC chains should be sampled. If `num_mcmc = 0`, this is ignored. If `num_gfr = 0`, then each chain is run from root for `num_mcmc * keep_every + num_burnin` iterations, with `num_mcmc` samples retained. If `num_gfr > 0`, each MCMC chain will be initialized from a separate GFR ensemble, with the requirement that `num_gfr >= num_chains`. Default: `1`.
=======
#'   - `standardize` Whether or not to standardize the outcome (and store the offset / scale in the model object). Default: `TRUE`.
>>>>>>> b6fe05a2
#'   - `verbose` Whether or not to print progress during the sampling loops. Default: `FALSE`.
#'   - `sample_sigma_global` Whether or not to update the `sigma^2` global error variance parameter based on `IG(a_global, b_global)`. Default: `TRUE`.
#' 
#'   **2. Prognostic Forest Parameters**
#'   
#'   - `num_trees_mu` Number of trees in the prognostic forest. Default: `200`.
#'   - `sample_sigma_leaf_mu` Whether or not to update the `sigma_leaf_mu` leaf scale variance parameter in the prognostic forest based on `IG(a_leaf_mu, b_leaf_mu)`. Default: `TRUE`.
#'
#'   **2.1. Tree Prior Parameters**
#'   
#'   - `alpha_mu` Prior probability of splitting for a tree of depth 0 for the prognostic forest. Tree split prior combines `alpha` and `beta` via `alpha_mu*(1+node_depth)^-beta_mu`. Default: `0.95`.
#'   - `beta_mu` Exponent that decreases split probabilities for nodes of depth > 0 for the prognostic forest. Tree split prior combines `alpha` and `beta` via `alpha_mu*(1+node_depth)^-beta_mu`. Default: `2.0`.
#'   - `min_samples_leaf_mu` Minimum allowable size of a leaf, in terms of training samples, for the prognostic forest. Default: `5`.
#'   - `max_depth_mu` Maximum depth of any tree in the mu ensemble. Default: `10`. Can be overridden with `-1` which does not enforce any depth limits on trees.
#'
#'   **2.2. Leaf Model Parameters**
#'   
#'   - `keep_vars_mu` Vector of variable names or column indices denoting variables that should be included in the prognostic (`mu(X)`) forest. Default: `NULL`.
#'   - `drop_vars_mu` Vector of variable names or column indices denoting variables that should be excluded from the prognostic (`mu(X)`) forest. Default: `NULL`. If both `drop_vars_mu` and `keep_vars_mu` are set, `drop_vars_mu` will be ignored.
#'   - `sigma_leaf_mu` Starting value of leaf node scale parameter for the prognostic forest. Calibrated internally as `1/num_trees_mu` if not set here.
#'   - `a_leaf_mu` Shape parameter in the `IG(a_leaf_mu, b_leaf_mu)` leaf node parameter variance model for the prognostic forest. Default: `3`.
#'   - `b_leaf_mu` Scale parameter in the `IG(a_leaf_mu, b_leaf_mu)` leaf node parameter variance model for the prognostic forest. Calibrated internally as `0.5/num_trees` if not set here.
#'
#'   **3. Treatment Effect Forest Parameters**
#'   
#'   - `num_trees_tau` Number of trees in the treatment effect forest. Default: `50`.
#'   - `sample_sigma_leaf_tau` Whether or not to update the `sigma_leaf_tau` leaf scale variance parameter in the treatment effect forest based on `IG(a_leaf_tau, b_leaf_tau)`. Default: `TRUE`.
#'
#'   **3.1. Tree Prior Parameters**
#'   
#'   - `alpha_tau` Prior probability of splitting for a tree of depth 0 for the treatment effect forest. Tree split prior combines `alpha` and `beta` via `alpha_tau*(1+node_depth)^-beta_tau`. Default: `0.25`.
#'   - `beta_tau` Exponent that decreases split probabilities for nodes of depth > 0 for the treatment effect forest. Tree split prior combines `alpha` and `beta` via `alpha_tau*(1+node_depth)^-beta_tau`. Default: `3.0`.
#'   - `min_samples_leaf_tau` Minimum allowable size of a leaf, in terms of training samples, for the treatment effect forest. Default: `5`.
#'   - `max_depth_tau` Maximum depth of any tree in the tau ensemble. Default: `5`. Can be overridden with `-1` which does not enforce any depth limits on trees.
#'
#'   **3.2. Leaf Model Parameters**
#'   
#'   - `a_leaf_tau` Shape parameter in the `IG(a_leaf, b_leaf)` leaf node parameter variance model for the treatment effect forest. Default: `3`.
#'   - `b_leaf_tau` Scale parameter in the `IG(a_leaf, b_leaf)` leaf node parameter variance model for the treatment effect forest. Calibrated internally as `0.5/num_trees` if not set here.
#'   - `keep_vars_tau` Vector of variable names or column indices denoting variables that should be included in the treatment effect (`tau(X)`) forest. Default: `NULL`.
#'   - `drop_vars_tau` Vector of variable names or column indices denoting variables that should be excluded from the treatment effect (`tau(X)`) forest. Default: `NULL`. If both `drop_vars_tau` and `keep_vars_tau` are set, `drop_vars_tau` will be ignored.
#'
#'   **4. Conditional Variance Forest Parameters**
#'   
#'   - `num_trees_variance` Number of trees in the (optional) conditional variance forest model. Default: `0`.
#'   - `variance_forest_init` Starting value of root forest prediction in conditional (heteroskedastic) error variance model. Calibrated internally as `log(pct_var_variance_forest_init*var((y-mean(y))/sd(y)))/num_trees_variance` if not set.
#'   - `pct_var_variance_forest_init` Percentage of standardized outcome variance used to initialize global error variance parameter. Default: `1`. Superseded by `variance_forest_init`.
#'
#'   **4.1. Tree Prior Parameters**
#'   
#'   - `alpha_variance` Prior probability of splitting for a tree of depth 0 in the (optional) conditional variance model. Tree split prior combines `alpha_variance` and `beta_variance` via `alpha_variance*(1+node_depth)^-beta_variance`. Default: `0.95`.
#'   - `beta_variance` Exponent that decreases split probabilities for nodes of depth > 0 in the (optional) conditional variance model. Tree split prior combines `alpha_variance` and `beta_variance` via `alpha_variance*(1+node_depth)^-beta_variance`. Default: `2.0`.
#'   - `min_samples_leaf_variance` Minimum allowable size of a leaf, in terms of training samples, in the (optional) conditional variance model. Default: `5`.
#'   - `max_depth_variance` Maximum depth of any tree in the ensemble in the (optional) conditional variance model. Default: `10`. Can be overridden with `-1` which does not enforce any depth limits on trees.
#'
#'   **4.2. Leaf Model Parameters**
#'   
#'   - `a_forest` Shape parameter in the `IG(a_forest, b_forest)` conditional error variance model (which is only sampled if `num_trees_variance > 0`). Calibrated internally as `num_trees_variance / 1.5^2 + 0.5` if not set.
#'   - `b_forest` Scale parameter in the `IG(a_forest, b_forest)` conditional error variance model (which is only sampled if `num_trees_variance > 0`). Calibrated internally as `num_trees_variance / 1.5^2` if not set.
#'   - `keep_vars_variance` Vector of variable names or column indices denoting variables that should be included in the (optional) conditional variance forest. Default: `NULL`.
#'   - `drop_vars_variance` Vector of variable names or column indices denoting variables that should be excluded from the (optional) conditional variance forest. Default: NULL. If both `drop_vars_variance` and `keep_vars_variance` are set, `drop_vars_variance` will be ignored.
#'   
#'   **5. Random Effects Parameters**
#'   
#'   - `rfx_prior_var` Prior on the (diagonals of the) covariance of the additive group-level random regression coefficients. Must be a vector of length `ncol(rfx_basis_train)`. Default: `rep(1, ncol(rfx_basis_train))`
#'
#' @return List of sampling outputs and a wrapper around the sampled forests (which can be used for in-memory prediction on new data, or serialized to JSON on disk).
#' @export
#'
#' @examples
#' n <- 500
#' x1 <- rnorm(n)
#' x2 <- rnorm(n)
#' x3 <- rnorm(n)
#' x4 <- as.numeric(rbinom(n,1,0.5))
#' x5 <- as.numeric(sample(1:3,n,replace=TRUE))
#' X <- cbind(x1,x2,x3,x4,x5)
#' p <- ncol(X)
#' g <- function(x) {ifelse(x[,5]==1,2,ifelse(x[,5]==2,-1,4))}
#' mu1 <- function(x) {1+g(x)+x[,1]*x[,3]}
#' mu2 <- function(x) {1+g(x)+6*abs(x[,3]-1)}
#' tau1 <- function(x) {rep(3,nrow(x))}
#' tau2 <- function(x) {1+2*x[,2]*x[,4]}
#' mu_x <- mu1(X)
#' tau_x <- tau2(X)
#' pi_x <- 0.8*pnorm((3*mu_x/sd(mu_x)) - 0.5*X[,1]) + 0.05 + runif(n)/10
#' Z <- rbinom(n,1,pi_x)
#' E_XZ <- mu_x + Z*tau_x
#' snr <- 4
#' y <- E_XZ + rnorm(n, 0, 1)*(sd(E_XZ)/snr)
#' X <- as.data.frame(X)
#' X$x4 <- factor(X$x4, ordered = TRUE)
#' X$x5 <- factor(X$x5, ordered = TRUE)
#' test_set_pct <- 0.2
#' n_test <- round(test_set_pct*n)
#' n_train <- n - n_test
#' test_inds <- sort(sample(1:n, n_test, replace = FALSE))
#' train_inds <- (1:n)[!((1:n) %in% test_inds)]
#' X_test <- X[test_inds,]
#' X_train <- X[train_inds,]
#' pi_test <- pi_x[test_inds]
#' pi_train <- pi_x[train_inds]
#' Z_test <- Z[test_inds]
#' Z_train <- Z[train_inds]
#' y_test <- y[test_inds]
#' y_train <- y[train_inds]
#' mu_test <- mu_x[test_inds]
#' mu_train <- mu_x[train_inds]
#' tau_test <- tau_x[test_inds]
#' tau_train <- tau_x[train_inds]
#' bcf_model <- bcf(X_train = X_train, Z_train = Z_train, y_train = y_train, pi_train = pi_train, 
#'                  X_test = X_test, Z_test = Z_test, pi_test = pi_test)
#' # plot(rowMeans(bcf_model$mu_hat_test), mu_test, xlab = "predicted", ylab = "actual", main = "Prognostic function")
#' # abline(0,1,col="red",lty=3,lwd=3)
#' # plot(rowMeans(bcf_model$tau_hat_test), tau_test, xlab = "predicted", ylab = "actual", main = "Treatment effect")
#' # abline(0,1,col="red",lty=3,lwd=3)
bcf <- function(X_train, Z_train, y_train, pi_train = NULL, group_ids_train = NULL, 
                rfx_basis_train = NULL, X_test = NULL, Z_test = NULL, pi_test = NULL, 
                group_ids_test = NULL, rfx_basis_test = NULL, num_gfr = 5, 
                num_burnin = 0, num_mcmc = 100, params = list()) {
    # Extract BCF parameters
    bcf_params <- preprocessBcfParams(params)
    cutpoint_grid_size <- bcf_params$cutpoint_grid_size
    sigma_leaf_mu <- bcf_params$sigma_leaf_mu
    sigma_leaf_tau <- bcf_params$sigma_leaf_tau
    alpha_mu <- bcf_params$alpha_mu
    alpha_tau <- bcf_params$alpha_tau
    alpha_variance <- bcf_params$alpha_variance
    beta_mu <- bcf_params$beta_mu
    beta_tau <- bcf_params$beta_tau
    beta_variance <- bcf_params$beta_variance
    min_samples_leaf_mu <- bcf_params$min_samples_leaf_mu
    min_samples_leaf_tau <- bcf_params$min_samples_leaf_tau
    min_samples_leaf_variance <- bcf_params$min_samples_leaf_variance
    max_depth_mu <- bcf_params$max_depth_mu
    max_depth_tau <- bcf_params$max_depth_tau
    max_depth_variance <- bcf_params$max_depth_variance
    a_global <- bcf_params$a_global
    b_global <- bcf_params$b_global
    a_leaf_mu <- bcf_params$a_leaf_mu
    a_leaf_tau <- bcf_params$a_leaf_tau
    b_leaf_mu <- bcf_params$b_leaf_mu
    b_leaf_tau <- bcf_params$b_leaf_tau
    a_forest <- bcf_params$a_forest
    b_forest <- bcf_params$b_forest
    sigma2_init <- bcf_params$sigma2_init
    variance_forest_init <- bcf_params$variance_forest_init
    pct_var_sigma2_init <- bcf_params$pct_var_sigma2_init
    pct_var_variance_forest_init <- bcf_params$pct_var_variance_forest_init
    variable_weights <- bcf_params$variable_weights
    keep_vars_mu <- bcf_params$keep_vars_mu
    drop_vars_mu <- bcf_params$drop_vars_mu
    keep_vars_tau <- bcf_params$keep_vars_tau
    drop_vars_tau <- bcf_params$drop_vars_tau
    keep_vars_variance <- bcf_params$keep_vars_variance
    drop_vars_variance <- bcf_params$drop_vars_variance
    num_trees_mu <- bcf_params$num_trees_mu
    num_trees_tau <- bcf_params$num_trees_tau
    num_trees_variance <- bcf_params$num_trees_variance
    num_gfr <- bcf_params$num_gfr
    num_burnin <- bcf_params$num_burnin
    num_mcmc <- bcf_params$num_mcmc
    sample_sigma_global <- bcf_params$sample_sigma_global
    sample_sigma_leaf_mu <- bcf_params$sample_sigma_leaf_mu
    sample_sigma_leaf_tau <- bcf_params$sample_sigma_leaf_tau
    propensity_covariate <- bcf_params$propensity_covariate
    adaptive_coding <- bcf_params$adaptive_coding
    b_0 <- bcf_params$b_0
    b_1 <- bcf_params$b_1
    rfx_prior_var <- bcf_params$rfx_prior_var
    random_seed <- bcf_params$random_seed
    keep_burnin <- bcf_params$keep_burnin
    keep_gfr <- bcf_params$keep_gfr
<<<<<<< HEAD
    keep_every <- bcf_params$keep_every
    num_chains <- bcf_params$num_chains
=======
    standardize <- bcf_params$standardize
>>>>>>> b6fe05a2
    verbose <- bcf_params$verbose
    
    # Determine whether conditional variance will be modeled
    if (num_trees_variance > 0) include_variance_forest = T
    else include_variance_forest = F

    # Set the variance forest priors if not set
    if (include_variance_forest) {
        a_0 <- 1.5
        if (is.null(a_forest)) a_forest <- num_trees_variance / (a_0^2) + 0.5
        if (is.null(b_forest)) b_forest <- num_trees_variance / (a_0^2)
    } else {
        a_forest <- 1.
        b_forest <- 1.
    }
    
    # Variable weight preprocessing (and initialization if necessary)
    if (is.null(variable_weights)) {
        variable_weights = rep(1/ncol(X_train), ncol(X_train))
    }
    if (any(variable_weights < 0)) {
        stop("variable_weights cannot have any negative weights")
    }
    
    # Check covariates are matrix or dataframe
    if ((!is.data.frame(X_train)) && (!is.matrix(X_train))) {
        stop("X_train must be a matrix or dataframe")
    }
    if (!is.null(X_test)){
        if ((!is.data.frame(X_test)) && (!is.matrix(X_test))) {
            stop("X_test must be a matrix or dataframe")
        }
    }
    num_cov_orig <- ncol(X_train)
    
    # Standardize the keep variable lists to numeric indices
    if (!is.null(keep_vars_mu)) {
        if (is.character(keep_vars_mu)) {
            if (!all(keep_vars_mu %in% names(X_train))) {
                stop("keep_vars_mu includes some variable names that are not in X_train")
            }
            variable_subset_mu <- unname(which(names(X_train) %in% keep_vars_mu))
        } else {
            if (any(keep_vars_mu > ncol(X_train))) {
                stop("keep_vars_mu includes some variable indices that exceed the number of columns in X_train")
            }
            if (any(keep_vars_mu < 0)) {
                stop("keep_vars_mu includes some negative variable indices")
            }
            variable_subset_mu <- keep_vars_mu
        }
    } else if ((is.null(keep_vars_mu)) && (!is.null(drop_vars_mu))) {
        if (is.character(drop_vars_mu)) {
            if (!all(drop_vars_mu %in% names(X_train))) {
                stop("drop_vars_mu includes some variable names that are not in X_train")
            }
            variable_subset_mu <- unname(which(!(names(X_train) %in% drop_vars_mu)))
        } else {
            if (any(drop_vars_mu > ncol(X_train))) {
                stop("drop_vars_mu includes some variable indices that exceed the number of columns in X_train")
            }
            if (any(drop_vars_mu < 0)) {
                stop("drop_vars_mu includes some negative variable indices")
            }
            variable_subset_mu <- (1:ncol(X_train))[!(1:ncol(X_train) %in% drop_vars_mu)]
        }
    } else {
        variable_subset_mu <- 1:ncol(X_train)
    }
    if (!is.null(keep_vars_tau)) {
        if (is.character(keep_vars_tau)) {
            if (!all(keep_vars_tau %in% names(X_train))) {
                stop("keep_vars_tau includes some variable names that are not in X_train")
            }
            variable_subset_tau <- unname(which(names(X_train) %in% keep_vars_tau))
        } else {
            if (any(keep_vars_tau > ncol(X_train))) {
                stop("keep_vars_tau includes some variable indices that exceed the number of columns in X_train")
            }
            if (any(keep_vars_tau < 0)) {
                stop("keep_vars_tau includes some negative variable indices")
            }
            variable_subset_tau <- keep_vars_tau
        }
    } else if ((is.null(keep_vars_tau)) && (!is.null(drop_vars_tau))) {
        if (is.character(drop_vars_tau)) {
            if (!all(drop_vars_tau %in% names(X_train))) {
                stop("drop_vars_tau includes some variable names that are not in X_train")
            }
            variable_subset_tau <- unname(which(!(names(X_train) %in% drop_vars_tau)))
        } else {
            if (any(drop_vars_tau > ncol(X_train))) {
                stop("drop_vars_tau includes some variable indices that exceed the number of columns in X_train")
            }
            if (any(drop_vars_tau < 0)) {
                stop("drop_vars_tau includes some negative variable indices")
            }
            variable_subset_tau <- (1:ncol(X_train))[!(1:ncol(X_train) %in% drop_vars_tau)]
        }
    } else {
        variable_subset_tau <- 1:ncol(X_train)
    }
    if (!is.null(keep_vars_variance)) {
        if (is.character(keep_vars_variance)) {
            if (!all(keep_vars_variance %in% names(X_train))) {
                stop("keep_vars_variance includes some variable names that are not in X_train")
            }
            variable_subset_variance <- unname(which(names(X_train) %in% keep_vars_variance))
        } else {
            if (any(keep_vars_variance > ncol(X_train))) {
                stop("keep_vars_variance includes some variable indices that exceed the number of columns in X_train")
            }
            if (any(keep_vars_variance < 0)) {
                stop("keep_vars_variance includes some negative variable indices")
            }
            variable_subset_variance <- keep_vars_variance
        }
    } else if ((is.null(keep_vars_variance)) && (!is.null(drop_vars_variance))) {
        if (is.character(drop_vars_variance)) {
            if (!all(drop_vars_variance %in% names(X_train))) {
                stop("drop_vars_variance includes some variable names that are not in X_train")
            }
            variable_subset_variance <- unname(which(!(names(X_train) %in% drop_vars_variance)))
        } else {
            if (any(drop_vars_variance > ncol(X_train))) {
                stop("drop_vars_variance includes some variable indices that exceed the number of columns in X_train")
            }
            if (any(drop_vars_variance < 0)) {
                stop("drop_vars_variance includes some negative variable indices")
            }
            variable_subset_variance <- (1:ncol(X_train))[!(1:ncol(X_train) %in% drop_vars_variance)]
        }
    } else {
        variable_subset_variance <- 1:ncol(X_train)
    }
    
    # Preprocess covariates
    train_cov_preprocess_list <- preprocessTrainData(X_train)
    X_train_metadata <- train_cov_preprocess_list$metadata
    X_train_raw <- X_train
    X_train <- train_cov_preprocess_list$data
    original_var_indices <- X_train_metadata$original_var_indices
    feature_types <- X_train_metadata$feature_types
    X_test_raw <- X_test
    if (!is.null(X_test)) X_test <- preprocessPredictionData(X_test, X_train_metadata)
    
    # Convert all input data to matrices if not already converted
    if ((is.null(dim(Z_train))) && (!is.null(Z_train))) {
        Z_train <- as.matrix(as.numeric(Z_train))
    }
    if ((is.null(dim(pi_train))) && (!is.null(pi_train))) {
        pi_train <- as.matrix(pi_train)
    }
    if ((is.null(dim(Z_test))) && (!is.null(Z_test))) {
        Z_test <- as.matrix(as.numeric(Z_test))
    }
    if ((is.null(dim(pi_test))) && (!is.null(pi_test))) {
        pi_test <- as.matrix(pi_test)
    }
    if ((is.null(dim(rfx_basis_train))) && (!is.null(rfx_basis_train))) {
        rfx_basis_train <- as.matrix(rfx_basis_train)
    }
    if ((is.null(dim(rfx_basis_test))) && (!is.null(rfx_basis_test))) {
        rfx_basis_test <- as.matrix(rfx_basis_test)
    }
    
    # Recode group IDs to integer vector (if passed as, for example, a vector of county names, etc...)
    has_rfx <- F
    has_rfx_test <- F
    if (!is.null(group_ids_train)) {
        group_ids_factor <- factor(group_ids_train)
        group_ids_train <- as.integer(group_ids_factor)
        has_rfx <- T
        if (!is.null(group_ids_test)) {
            group_ids_factor_test <- factor(group_ids_test, levels = levels(group_ids_factor))
            if (sum(is.na(group_ids_factor_test)) > 0) {
                stop("All random effect group labels provided in group_ids_test must be present in group_ids_train")
            }
            group_ids_test <- as.integer(group_ids_factor_test)
            has_rfx_test <- T
        }
    }
    
    # Check that outcome and treatment are numeric
    if (!is.numeric(y_train)) stop("y_train must be numeric")
    if (!is.numeric(Z_train)) stop("Z_train must be numeric")
    if (!is.null(Z_test)) {
        if (!is.numeric(Z_test)) stop("Z_test must be numeric")
    }

    # Data consistency checks
    if ((!is.null(X_test)) && (ncol(X_test) != ncol(X_train))) {
        stop("X_train and X_test must have the same number of columns")
    }
    if ((!is.null(Z_test)) && (ncol(Z_test) != ncol(Z_train))) {
        stop("Z_train and Z_test must have the same number of columns")
    }
    if ((!is.null(Z_train)) && (nrow(Z_train) != nrow(X_train))) {
        stop("Z_train and X_train must have the same number of rows")
    }
    if ((!is.null(pi_train)) && (nrow(pi_train) != nrow(X_train))) {
        stop("pi_train and X_train must have the same number of rows")
    }
    if ((!is.null(Z_test)) && (nrow(Z_test) != nrow(X_test))) {
        stop("Z_test and X_test must have the same number of rows")
    }
    if ((!is.null(pi_test)) && (nrow(pi_test) != nrow(X_test))) {
        stop("pi_test and X_test must have the same number of rows")
    }
    if (nrow(X_train) != length(y_train)) {
        stop("X_train and y_train must have the same number of observations")
    }
    if ((!is.null(rfx_basis_test)) && (ncol(rfx_basis_test) != ncol(rfx_basis_train))) {
        stop("rfx_basis_train and rfx_basis_test must have the same number of columns")
    }
    if (!is.null(group_ids_train)) {
        if (!is.null(group_ids_test)) {
            if ((!is.null(rfx_basis_train)) && (is.null(rfx_basis_test))) {
                stop("rfx_basis_train is provided but rfx_basis_test is not provided")
            }
        }
    }

    # Random effects covariance prior
    if (has_rfx) {
        if (is.null(rfx_prior_var)) {
            rfx_prior_var <- rep(1, ncol(rfx_basis_train))
        } else {
            if ((!is.integer(rfx_prior_var)) && (!is.numeric(rfx_prior_var))) stop("rfx_prior_var must be a numeric vector")
            if (length(rfx_prior_var) != ncol(rfx_basis_train)) stop("length(rfx_prior_var) must equal ncol(rfx_basis_train)")
        }
    }
    
    # Update variable weights
    variable_weights_adj <- 1/sapply(original_var_indices, function(x) sum(original_var_indices == x))
    variable_weights <- variable_weights[original_var_indices]*variable_weights_adj
    
    # Create mu and tau (and variance) specific variable weights with weights zeroed out for excluded variables
    variable_weights_variance <- variable_weights_tau <- variable_weights_mu <- variable_weights
    variable_weights_mu[!(original_var_indices %in% variable_subset_mu)] <- 0
    variable_weights_tau[!(original_var_indices %in% variable_subset_tau)] <- 0
    if (include_variance_forest) {
        variable_weights_variance[!(original_var_indices %in% variable_subset_variance)] <- 0
    }

    # Fill in rfx basis as a vector of 1s (random intercept) if a basis not provided 
    has_basis_rfx <- F
    num_basis_rfx <- 0
    if (has_rfx) {
        if (is.null(rfx_basis_train)) {
            rfx_basis_train <- matrix(rep(1,nrow(X_train)), nrow = nrow(X_train), ncol = 1)
        } else {
            has_basis_rfx <- T
            num_basis_rfx <- ncol(rfx_basis_train)
        }
        num_rfx_groups <- length(unique(group_ids_train))
        num_rfx_components <- ncol(rfx_basis_train)
        if (num_rfx_groups == 1) warning("Only one group was provided for random effect sampling, so the 'redundant parameterization' is likely overkill")
    }
    if (has_rfx_test) {
        if (is.null(rfx_basis_test)) {
            if (!is.null(rfx_basis_train)) {
                stop("Random effects basis provided for training set, must also be provided for the test set")
            }
            rfx_basis_test <- matrix(rep(1,nrow(X_test)), nrow = nrow(X_test), ncol = 1)
        }
    }
    
    # Check that number of samples are all nonnegative
    stopifnot(num_gfr >= 0)
    stopifnot(num_burnin >= 0)
    stopifnot(num_mcmc >= 0)

    # Determine whether a test set is provided
    has_test = !is.null(X_test)
    
    # Convert y_train to numeric vector if not already converted
    if (!is.null(dim(y_train))) {
        y_train <- as.matrix(y_train)
    }
    
    # Check whether treatment is binary (specifically 0-1 binary)
    binary_treatment <- length(unique(Z_train)) == 2
    if (binary_treatment) {
        unique_treatments <- sort(unique(Z_train))
        if (!(all(unique_treatments == c(0,1)))) binary_treatment <- F
    }
    
    # Adaptive coding will be ignored for continuous / ordered categorical treatments
    if ((!binary_treatment) && (adaptive_coding)) {
        adaptive_coding <- F
    }
    
    # Check if propensity_covariate is one of the required inputs
    if (!(propensity_covariate %in% c("mu","tau","both","none"))) {
        stop("propensity_covariate must equal one of 'none', 'mu', 'tau', or 'both'")
    }
    
    # Estimate if pre-estimated propensity score is not provided
    if ((is.null(pi_train)) && (propensity_covariate != "none")) {
        # Estimate using the last of several iterations of GFR BART
        num_burnin <- 10
        num_total <- 50
        bart_model_propensity <- bart(X_train = X_train_raw, y_train = as.numeric(Z_train), X_test = X_test_raw, 
                                      num_gfr = num_total, num_burnin = 0, num_mcmc = 0)
        pi_train <- rowMeans(bart_model_propensity$y_hat_train[,(num_burnin+1):num_total])
        if ((is.null(dim(pi_train))) && (!is.null(pi_train))) {
            pi_train <- as.matrix(pi_train)
        }
        if (has_test) {
            pi_test <- rowMeans(bart_model_propensity$y_hat_test[,(num_burnin+1):num_total])
            if ((is.null(dim(pi_test))) && (!is.null(pi_test))) {
                pi_test <- as.matrix(pi_test)
            }
        }
    }

    if (has_test) {
        if (is.null(pi_test)) stop("Propensity score must be provided for the test set if provided for the training set")
    }
    
    # Update feature_types and covariates
    if (propensity_covariate != "none") {
        feature_types <- as.integer(c(feature_types,0))
        X_train <- cbind(X_train, pi_train)
        if (propensity_covariate == "mu") {
            variable_weights_mu <- c(variable_weights_mu, rep(1./num_cov_orig, ncol(pi_train)))
            variable_weights_tau <- c(variable_weights_tau, 0)
            if (include_variance_forest) variable_weights_variance <- c(variable_weights_variance, 0)
        } else if (propensity_covariate == "tau") {
            variable_weights_mu <- c(variable_weights_mu, 0)
            variable_weights_tau <- c(variable_weights_tau, rep(1./num_cov_orig, ncol(pi_train)))
            if (include_variance_forest) variable_weights_variance <- c(variable_weights_variance, 0)
        } else if (propensity_covariate == "both") {
            variable_weights_mu <- c(variable_weights_mu, rep(1./num_cov_orig, ncol(pi_train)))
            variable_weights_tau <- c(variable_weights_tau, rep(1./num_cov_orig, ncol(pi_train)))
            if (include_variance_forest) variable_weights_variance <- c(variable_weights_variance, 0)
        }
        if (has_test) X_test <- cbind(X_test, pi_test)
    }
    
    # Renormalize variable weights
    variable_weights_mu <- variable_weights_mu / sum(variable_weights_mu)
    variable_weights_tau <- variable_weights_tau / sum(variable_weights_tau)
    if (include_variance_forest) {
        variable_weights_variance <- variable_weights_variance / sum(variable_weights_variance)
    }
    
    # Standardize outcome separately for test and train
    if (standardize) {
        y_bar_train <- mean(y_train)
        y_std_train <- sd(y_train)
    } else {
        y_bar_train <- 0
        y_std_train <- 1
    }
    resid_train <- (y_train-y_bar_train)/y_std_train
    
    # Calibrate priors for global sigma^2 and sigma_leaf_mu / sigma_leaf_tau
    if (is.null(sigma2_init)) sigma2_init <- pct_var_sigma2_init*var(resid_train)
    if (is.null(variance_forest_init)) variance_forest_init <- pct_var_variance_forest_init*var(resid_train)
    if (is.null(b_leaf_mu)) b_leaf_mu <- var(resid_train)/(num_trees_mu)
    if (is.null(b_leaf_tau)) b_leaf_tau <- var(resid_train)/(2*num_trees_tau)
    if (is.null(sigma_leaf_mu)) sigma_leaf_mu <- var(resid_train)/(num_trees_mu)
    if (is.null(sigma_leaf_tau)) sigma_leaf_tau <- var(resid_train)/(2*num_trees_tau)
    current_sigma2 <- sigma2_init
    current_leaf_scale_mu <- as.matrix(sigma_leaf_mu)
    current_leaf_scale_tau <- as.matrix(sigma_leaf_tau)
    
    # Set variance leaf model type (currently only one option)
    leaf_model_variance_forest <- 3
    
    # Random effects prior parameters
    if (has_rfx) {
        # Initialize the working parameter to 1
        if (num_rfx_components < 1) {
            stop("There must be at least 1 random effect component")
        }
        alpha_init <- rep(1,num_rfx_components)
        # Initialize each group parameter based on a regression of outcome on basis in that grou
        xi_init <- matrix(0,num_rfx_components,num_rfx_groups)
        for (i in 1:num_rfx_groups) {
            group_subset_indices <- group_ids_train == i
            basis_group <- rfx_basis_train[group_subset_indices,]
            resid_group <- resid_train[group_subset_indices]
            rfx_group_model <- lm(resid_group ~ 0+basis_group)
            xi_init[,i] <- unname(coef(rfx_group_model))
        }
        sigma_alpha_init <- diag(1,num_rfx_components,num_rfx_components)
        sigma_xi_init <- diag(rfx_prior_var)
        sigma_xi_shape <- 1
        sigma_xi_scale <- 1
    }
    
    # Random effects data structure and storage container
    if (has_rfx) {
        rfx_dataset_train <- createRandomEffectsDataset(group_ids_train, rfx_basis_train)
        rfx_tracker_train <- createRandomEffectsTracker(group_ids_train)
        rfx_model <- createRandomEffectsModel(num_rfx_components, num_rfx_groups)
        rfx_model$set_working_parameter(alpha_init)
        rfx_model$set_group_parameters(xi_init)
        rfx_model$set_working_parameter_cov(sigma_alpha_init)
        rfx_model$set_group_parameter_cov(sigma_xi_init)
        rfx_model$set_variance_prior_shape(sigma_xi_shape)
        rfx_model$set_variance_prior_scale(sigma_xi_scale)
        rfx_samples <- createRandomEffectSamples(num_rfx_components, num_rfx_groups, rfx_tracker_train)
    }
    
    # Container of variance parameter samples
    num_actual_mcmc_iter <- num_mcmc * keep_every
    num_samples <- num_gfr + num_burnin + num_actual_mcmc_iter
    num_retained_samples <- ifelse(keep_gfr, num_gfr, 0) + ifelse(keep_burnin, num_burnin, 0) + num_mcmc
    if (sample_sigma_global) global_var_samples <- rep(NA, num_retained_samples)
    if (sample_sigma_leaf_mu) leaf_scale_mu_samples <- rep(NA, num_retained_samples)
    if (sample_sigma_leaf_tau) leaf_scale_tau_samples <- rep(NA, num_retained_samples)
    sample_counter <- 0

    # Prepare adaptive coding structure
    if ((!is.numeric(b_0)) || (!is.numeric(b_1)) || (length(b_0) > 1) || (length(b_1) > 1)) {
        stop("b_0 and b_1 must be single numeric values")
    }
    if (adaptive_coding) {
        b_0_samples <- rep(NA, num_retained_samples)
        b_1_samples <- rep(NA, num_retained_samples)
        current_b_0 <- b_0
        current_b_1 <- b_1
        tau_basis_train <- (1-Z_train)*current_b_0 + Z_train*current_b_1
        if (has_test) tau_basis_test <- (1-Z_test)*current_b_0 + Z_test*current_b_1
    } else {
        tau_basis_train <- Z_train
        if (has_test) tau_basis_test <- Z_test
    }
    
    # Data
    forest_dataset_train <- createForestDataset(X_train, tau_basis_train)
    if (has_test) forest_dataset_test <- createForestDataset(X_test, tau_basis_test)
    outcome_train <- createOutcome(resid_train)
    
    # Random number generator (std::mt19937)
    if (is.null(random_seed)) random_seed = sample(1:10000,1,F)
    rng <- createRNG(random_seed)
    
    # Sampling data structures
    forest_model_mu <- createForestModel(forest_dataset_train, feature_types, num_trees_mu, nrow(X_train), alpha_mu, beta_mu, min_samples_leaf_mu, max_depth_mu)
    forest_model_tau <- createForestModel(forest_dataset_train, feature_types, num_trees_tau, nrow(X_train), alpha_tau, beta_tau, min_samples_leaf_tau, max_depth_tau)
    if (include_variance_forest) {
        forest_model_variance <- createForestModel(forest_dataset_train, feature_types, num_trees_variance, nrow(X_train), alpha_variance, beta_variance, min_samples_leaf_variance, max_depth_variance)
    }
    
    # Container of forest samples
    forest_samples_mu <- createForestContainer(num_trees_mu, 1, T)
    forest_samples_tau <- createForestContainer(num_trees_tau, 1, F)
    active_forest_mu <- createForest(num_trees_mu, 1, T)
    active_forest_tau <- createForest(num_trees_tau, 1, F)
    if (include_variance_forest) {
        forest_samples_variance <- createForestContainer(num_trees_variance, 1, TRUE, TRUE)
        active_forest_variance <- createForest(num_trees_variance, 1, TRUE, TRUE)
    }
    
    # Initialize the leaves of each tree in the prognostic forest
    init_mu <- mean(resid_train)
    active_forest_mu$prepare_for_sampler(forest_dataset_train, outcome_train, forest_model_mu, 0, init_mu)
    active_forest_mu$adjust_residual(forest_dataset_train, outcome_train, forest_model_mu, F, F)

    # Initialize the leaves of each tree in the treatment effect forest
    init_tau <- 0.
    active_forest_tau$prepare_for_sampler(forest_dataset_train, outcome_train, forest_model_tau, 1, init_tau)
    active_forest_tau$adjust_residual(forest_dataset_train, outcome_train, forest_model_tau, T, F)

    # Initialize the leaves of each tree in the variance forest
    if (include_variance_forest) {
        active_forest_variance$prepare_for_sampler(forest_dataset_train, outcome_train, forest_model_variance, leaf_model_variance_forest, variance_forest_init)
    }

    # Run GFR (warm start) if specified
    if (num_gfr > 0){
        for (i in 1:num_gfr) {
            keep_sample <- ifelse(keep_gfr, T, F)
            if (keep_sample) sample_counter <- sample_counter + 1
            # Print progress
            if (verbose) {
                if ((i %% 10 == 0) || (i == num_gfr)) {
                    cat("Sampling", i, "out of", num_gfr, "XBCF (grow-from-root) draws\n")
                }
            }
            
            # Sample the prognostic forest
            forest_model_mu$sample_one_iteration(
                forest_dataset_train, outcome_train, forest_samples_mu, active_forest_mu, 
                rng, feature_types, 0, current_leaf_scale_mu, variable_weights_mu, a_forest, b_forest, 
                current_sigma2, cutpoint_grid_size, keep_forest = keep_sample, gfr = T, pre_initialized = T
            )
            
            # Sample variance parameters (if requested)
            if (sample_sigma_global) {
                current_sigma2 <- sample_sigma2_one_iteration(outcome_train, forest_dataset_train, rng, a_global, b_global)
            }
            if (sample_sigma_leaf_mu) {
                leaf_scale_mu_double <- sample_tau_one_iteration(active_forest_mu, rng, a_leaf_mu, b_leaf_mu)
                current_leaf_scale_mu <- as.matrix(leaf_scale_mu_double)
                if (keep_sample) leaf_scale_mu_samples[sample_counter] <- leaf_scale_mu_double
            }
            
            # Sample the treatment forest
            forest_model_tau$sample_one_iteration(
                forest_dataset_train, outcome_train, forest_samples_tau, active_forest_tau,
                rng, feature_types, 1, current_leaf_scale_tau, variable_weights_tau, a_forest, b_forest, 
                current_sigma2, cutpoint_grid_size, keep_forest = keep_sample, gfr = T, pre_initialized = T
            )
            
            # Sample coding parameters (if requested)
            if (adaptive_coding) {
                # Estimate mu(X) and tau(X) and compute y - mu(X)
                mu_x_raw_train <- active_forest_mu$predict_raw(forest_dataset_train)
                tau_x_raw_train <- active_forest_tau$predict_raw(forest_dataset_train)
                partial_resid_mu_train <- resid_train - mu_x_raw_train
                if (has_rfx) {
                    rfx_preds_train <- rfx_model$predict(rfx_dataset_train, rfx_tracker_train)
                    partial_resid_mu_train <- partial_resid_mu_train - rfx_preds_train
                }
                
                # Compute sufficient statistics for regression of y - mu(X) on [tau(X)(1-Z), tau(X)Z]
                s_tt0 <- sum(tau_x_raw_train*tau_x_raw_train*(Z_train==0))
                s_tt1 <- sum(tau_x_raw_train*tau_x_raw_train*(Z_train==1))
                s_ty0 <- sum(tau_x_raw_train*partial_resid_mu_train*(Z_train==0))
                s_ty1 <- sum(tau_x_raw_train*partial_resid_mu_train*(Z_train==1))
                
                # Sample b0 (coefficient on tau(X)(1-Z)) and b1 (coefficient on tau(X)Z)
                current_b_0 <- rnorm(1, (s_ty0/(s_tt0 + 2*current_sigma2)), sqrt(current_sigma2/(s_tt0 + 2*current_sigma2)))
                current_b_1 <- rnorm(1, (s_ty1/(s_tt1 + 2*current_sigma2)), sqrt(current_sigma2/(s_tt1 + 2*current_sigma2)))
                
                # Update basis for the leaf regression
                tau_basis_train <- (1-Z_train)*current_b_0 + Z_train*current_b_1
                forest_dataset_train$update_basis(tau_basis_train)
                if (keep_sample) {
                    b_0_samples[sample_counter] <- current_b_0
                    b_1_samples[sample_counter] <- current_b_1
                }
                if (has_test) {
                    tau_basis_test <- (1-Z_test)*current_b_0 + Z_test*current_b_1
                    forest_dataset_test$update_basis(tau_basis_test)
                }
                
                # Update leaf predictions and residual
                forest_model_tau$propagate_basis_update(forest_dataset_train, outcome_train, active_forest_tau)
            }
            
            # Sample variance parameters (if requested)
            if (include_variance_forest) {
                forest_model_variance$sample_one_iteration(
                    forest_dataset_train, outcome_train, forest_samples_variance, active_forest_variance, 
                    rng, feature_types, leaf_model_variance_forest, current_leaf_scale_mu, variable_weights_variance, 
                    a_forest, b_forest, current_sigma2, cutpoint_grid_size, keep_forest = keep_sample, gfr = T, pre_initialized = T
                )
            }
            if (sample_sigma_global) {
                current_sigma2 <- sample_sigma2_one_iteration(outcome_train, forest_dataset_train, rng, a_global, b_global)
                if (keep_sample) global_var_samples[sample_counter] <- current_sigma2
            }
            if (sample_sigma_leaf_tau) {
                leaf_scale_tau_double <- sample_tau_one_iteration(active_forest_tau, rng, a_leaf_tau, b_leaf_tau)
                current_leaf_scale_tau <- as.matrix(leaf_scale_tau_double)
                if (keep_sample) leaf_scale_tau_samples[sample_counter] <- leaf_scale_tau_double
            }
            
            # Sample random effects parameters (if requested)
            if (has_rfx) {
                rfx_model$sample_random_effect(rfx_dataset_train, outcome_train, rfx_tracker_train, rfx_samples, keep_sample, current_sigma2, rng)
            }
        }
    }
    
    # Run MCMC
    if (num_burnin + num_mcmc > 0) {
        for (i in (num_gfr+1):num_samples) {
            is_mcmc <- i > (num_gfr + num_burnin)
            if (is_mcmc) {
                mcmc_counter <- i - (num_gfr + num_burnin)
                if (mcmc_counter %% keep_every == 0) keep_sample <- T
                else keep_sample <- F
            } else {
                if (keep_burnin) keep_sample <- T
                else keep_sample <- F
            }
            if (keep_sample) sample_counter <- sample_counter + 1
            # Print progress
            if (verbose) {
                if (num_burnin > 0) {
                    if (((i - num_gfr) %% 100 == 0) || ((i - num_gfr) == num_burnin)) {
                        cat("Sampling", i - num_gfr, "out of", num_gfr, "BCF burn-in draws\n")
                    }
                }
                if (num_mcmc > 0) {
                    if (((i - num_gfr - num_burnin) %% 100 == 0) || (i == num_samples)) {
                        cat("Sampling", i - num_burnin - num_gfr, "out of", num_mcmc, "BCF MCMC draws\n")
                    }
                }
            }
            
            # Sample the prognostic forest
            forest_model_mu$sample_one_iteration(
                forest_dataset_train, outcome_train, forest_samples_mu, active_forest_mu, 
                rng, feature_types, 0, current_leaf_scale_mu, variable_weights_mu, a_forest, b_forest, 
                current_sigma2, cutpoint_grid_size, keep_forest = keep_sample, gfr = F, pre_initialized = T
            )
            
            # Sample variance parameters (if requested)
            if (sample_sigma_global) {
                current_sigma2 <- sample_sigma2_one_iteration(outcome_train, forest_dataset_train, rng, a_global, b_global)
            }
            if (sample_sigma_leaf_mu) {
                leaf_scale_mu_double <- sample_tau_one_iteration(active_forest_mu, rng, a_leaf_mu, b_leaf_mu)
                current_leaf_scale_mu <- as.matrix(leaf_scale_mu_double)
                if (keep_sample) leaf_scale_mu_samples[sample_counter] <- leaf_scale_mu_double
            }
            
            # Sample the treatment forest
            forest_model_tau$sample_one_iteration(
                forest_dataset_train, outcome_train, forest_samples_tau, active_forest_tau, 
                rng, feature_types, 1, current_leaf_scale_tau, variable_weights_tau, a_forest, b_forest, 
                current_sigma2, cutpoint_grid_size, keep_forest = keep_sample, gfr = F, pre_initialized = T
            )
            
            # Sample coding parameters (if requested)
            if (adaptive_coding) {
                # Estimate mu(X) and tau(X) and compute y - mu(X)
                mu_x_raw_train <- active_forest_mu$predict_raw(forest_dataset_train)
                tau_x_raw_train <- active_forest_tau$predict_raw(forest_dataset_train)
                partial_resid_mu_train <- resid_train - mu_x_raw_train
                if (has_rfx) {
                    rfx_preds_train <- rfx_model$predict(rfx_dataset_train, rfx_tracker_train)
                    partial_resid_mu_train <- partial_resid_mu_train - rfx_preds_train
                }
                
                # Compute sufficient statistics for regression of y - mu(X) on [tau(X)(1-Z), tau(X)Z]
                s_tt0 <- sum(tau_x_raw_train*tau_x_raw_train*(Z_train==0))
                s_tt1 <- sum(tau_x_raw_train*tau_x_raw_train*(Z_train==1))
                s_ty0 <- sum(tau_x_raw_train*partial_resid_mu_train*(Z_train==0))
                s_ty1 <- sum(tau_x_raw_train*partial_resid_mu_train*(Z_train==1))
                
                # Sample b0 (coefficient on tau(X)(1-Z)) and b1 (coefficient on tau(X)Z)
                current_b_0 <- rnorm(1, (s_ty0/(s_tt0 + 2*current_sigma2)), sqrt(current_sigma2/(s_tt0 + 2*current_sigma2)))
                current_b_1 <- rnorm(1, (s_ty1/(s_tt1 + 2*current_sigma2)), sqrt(current_sigma2/(s_tt1 + 2*current_sigma2)))
                
                # Update basis for the leaf regression
                tau_basis_train <- (1-Z_train)*current_b_0 + Z_train*current_b_1
                forest_dataset_train$update_basis(tau_basis_train)
                if (keep_sample) {
                    b_0_samples[sample_counter] <- current_b_0
                    b_1_samples[sample_counter] <- current_b_1
                }
                if (has_test) {
                    tau_basis_test <- (1-Z_test)*current_b_0 + Z_test*current_b_1
                    forest_dataset_test$update_basis(tau_basis_test)
                }
                
                # Update leaf predictions and residual
                forest_model_tau$propagate_basis_update(forest_dataset_train, outcome_train, active_forest_tau)
            }
            
            # Sample variance parameters (if requested)
            if (include_variance_forest) {
                forest_model_variance$sample_one_iteration(
                    forest_dataset_train, outcome_train, forest_samples_variance, active_forest_variance, 
                    rng, feature_types, leaf_model_variance_forest, current_leaf_scale_mu, variable_weights_variance, 
                    a_forest, b_forest, current_sigma2, cutpoint_grid_size, keep_forest = keep_sample, gfr = F, pre_initialized = T
                )
            }
            if (sample_sigma_global) {
                current_sigma2 <- sample_sigma2_one_iteration(outcome_train, forest_dataset_train, rng, a_global, b_global)
                if (keep_sample) global_var_samples[sample_counter] <- current_sigma2
            }
            if (sample_sigma_leaf_tau) {
                leaf_scale_tau_double <- sample_tau_one_iteration(active_forest_tau, rng, a_leaf_tau, b_leaf_tau)
                current_leaf_scale_tau <- as.matrix(leaf_scale_tau_double)
                if (keep_sample) leaf_scale_tau_samples[sample_counter] <- leaf_scale_tau_double
            }
            
            # Sample random effects parameters (if requested)
            if (has_rfx) {
                rfx_model$sample_random_effect(rfx_dataset_train, outcome_train, rfx_tracker_train, rfx_samples, keep_sample, current_sigma2, rng)
            }
        }
    }
    
    # Forest predictions
    mu_hat_train <- forest_samples_mu$predict(forest_dataset_train)*y_std_train + y_bar_train
    if (adaptive_coding) {
        tau_hat_train_raw <- forest_samples_tau$predict_raw(forest_dataset_train)
        tau_hat_train <- t(t(tau_hat_train_raw) * (b_1_samples - b_0_samples))*y_std_train
    } else {
        tau_hat_train <- forest_samples_tau$predict_raw(forest_dataset_train)*y_std_train
    }
    y_hat_train <- mu_hat_train + tau_hat_train * as.numeric(Z_train)
    if (has_test) {
        mu_hat_test <- forest_samples_mu$predict(forest_dataset_test)*y_std_train + y_bar_train
        if (adaptive_coding) {
            tau_hat_test_raw <- forest_samples_tau$predict_raw(forest_dataset_test)
            tau_hat_test <- t(t(tau_hat_test_raw) * (b_1_samples - b_0_samples))*y_std_train
        } else {
            tau_hat_test <- forest_samples_tau$predict_raw(forest_dataset_test)*y_std_train
        }
        y_hat_test <- mu_hat_test + tau_hat_test * as.numeric(Z_test)
    }
    if (include_variance_forest) {
        sigma_x_hat_train <- forest_samples_variance$predict(forest_dataset_train)
        if (has_test) sigma_x_hat_test <- forest_samples_variance$predict(forest_dataset_test)
    }

    # Random effects predictions
    if (has_rfx) {
        rfx_preds_train <- rfx_samples$predict(group_ids_train, rfx_basis_train)*y_std_train
        y_hat_train <- y_hat_train + rfx_preds_train
    }
    if ((has_rfx_test) && (has_test)) {
        rfx_preds_test <- rfx_samples$predict(group_ids_test, rfx_basis_test)*y_std_train
        y_hat_test <- y_hat_test + rfx_preds_test
    }
    
    # Global error variance
    if (sample_sigma_global) sigma2_samples <- global_var_samples*(y_std_train^2)
    
    # Leaf parameter variance for prognostic forest
    if (sample_sigma_leaf_mu) sigma_leaf_mu_samples <- leaf_scale_mu_samples
    
    # Leaf parameter variance for treatment effect forest
    if (sample_sigma_leaf_tau) sigma_leaf_tau_samples <- leaf_scale_tau_samples
    
    # Rescale variance forest prediction by global sigma2 (sampled or constant)
    if (include_variance_forest) {
        if (sample_sigma_global) {
            sigma_x_hat_train <- sapply(1:num_retained_samples, function(i) sqrt(sigma_x_hat_train[,i]*sigma2_samples[i]))
            if (has_test) sigma_x_hat_test <- sapply(1:num_retained_samples, function(i) sqrt(sigma_x_hat_test[,i]*sigma2_samples[i]))
        } else {
            sigma_x_hat_train <- sqrt(sigma_x_hat_train*sigma2_init)*y_std_train
            if (has_test) sigma_x_hat_test <- sqrt(sigma_x_hat_test*sigma2_init)*y_std_train
        }
    }
    
    # Return results as a list
    if (include_variance_forest) {
        num_variance_covariates <- sum(variable_weights_variance > 0)
    } else {
        num_variance_covariates <- 0
    }
    model_params <- list(
        "initial_sigma2" = sigma2_init, 
        "initial_sigma_leaf_mu" = sigma_leaf_mu,
        "initial_sigma_leaf_tau" = sigma_leaf_tau,
        "initial_b_0" = b_0,
        "initial_b_1" = b_1,
        "a_global" = a_global,
        "b_global" = b_global,
        "a_leaf_mu" = a_leaf_mu, 
        "b_leaf_mu" = b_leaf_mu,
        "a_leaf_tau" = a_leaf_tau, 
        "b_leaf_tau" = b_leaf_tau,
        "a_forest" = a_forest, 
        "b_forest" = b_forest,
        "outcome_mean" = y_bar_train,
        "outcome_scale" = y_std_train,
        "standardize" = standardize, 
        "num_covariates" = num_cov_orig,
        "num_prognostic_covariates" = sum(variable_weights_mu > 0),
        "num_treatment_covariates" = sum(variable_weights_tau > 0),
        "num_variance_covariates" = num_variance_covariates,
        "treatment_dim" = ncol(Z_train), 
        "propensity_covariate" = propensity_covariate, 
        "binary_treatment" = binary_treatment, 
        "adaptive_coding" = adaptive_coding, 
        "num_samples" = num_retained_samples, 
        "num_gfr" = num_gfr, 
        "num_burnin" = num_burnin, 
        "num_mcmc" = num_mcmc, 
        "has_rfx" = has_rfx, 
        "has_rfx_basis" = has_basis_rfx, 
        "num_rfx_basis" = num_basis_rfx, 
        "include_variance_forest" = include_variance_forest, 
        "sample_sigma_global" = sample_sigma_global,
        "sample_sigma_leaf_mu" = sample_sigma_leaf_mu,
        "sample_sigma_leaf_tau" = sample_sigma_leaf_tau
    )
    result <- list(
        "forests_mu" = forest_samples_mu, 
        "forests_tau" = forest_samples_tau, 
        "model_params" = model_params, 
        "mu_hat_train" = mu_hat_train, 
        "tau_hat_train" = tau_hat_train, 
        "y_hat_train" = y_hat_train, 
        "train_set_metadata" = X_train_metadata
    )
    if (has_test) result[["mu_hat_test"]] = mu_hat_test
    if (has_test) result[["tau_hat_test"]] = tau_hat_test
    if (has_test) result[["y_hat_test"]] = y_hat_test
    if (include_variance_forest) {
        result[["forests_variance"]] = forest_samples_variance
        result[["sigma_x_hat_train"]] = sigma_x_hat_train
        if (has_test) result[["sigma_x_hat_test"]] = sigma_x_hat_test
    }
    if (sample_sigma_global) result[["sigma2_samples"]] = sigma2_samples
    if (sample_sigma_leaf_mu) result[["sigma_leaf_mu_samples"]] = sigma_leaf_mu_samples
    if (sample_sigma_leaf_tau) result[["sigma_leaf_tau_samples"]] = sigma_leaf_tau_samples
    if (adaptive_coding) {
        result[["b_0_samples"]] = b_0_samples
        result[["b_1_samples"]] = b_1_samples
    }
    if (has_rfx) {
        result[["rfx_samples"]] = rfx_samples
        result[["rfx_preds_train"]] = rfx_preds_train
        result[["rfx_unique_group_ids"]] = levels(group_ids_factor)
    }
    if ((has_rfx_test) && (has_test)) result[["rfx_preds_test"]] = rfx_preds_test
    class(result) <- "bcf"
    
    return(result)
}

#' Predict from a sampled BCF model on new data
#'
#' @param bcf Object of type `bcf` containing draws of a Bayesian causal forest model and associated sampling outputs.
#' @param X_test Covariates used to determine tree leaf predictions for each observation. Must be passed as a matrix or dataframe.
#' @param Z_test Treatments used for prediction.
#' @param pi_test (Optional) Propensities used for prediction.
#' @param group_ids_test (Optional) Test set group labels used for an additive random effects model. 
#' We do not currently support (but plan to in the near future), test set evaluation for group labels
#' that were not in the training set.
#' @param rfx_basis_test (Optional) Test set basis for "random-slope" regression in additive random effects model.
#'
#' @return List of 3-5 `nrow(X_test)` by `bcf$num_samples` matrices: prognostic function estimates, treatment effect estimates, (optionally) random effects predictions, (optionally) variance forest predictions, and outcome predictions.
#' @export
#'
#' @examples
#' n <- 500
#' x1 <- rnorm(n)
#' x2 <- rnorm(n)
#' x3 <- rnorm(n)
#' x4 <- as.numeric(rbinom(n,1,0.5))
#' x5 <- as.numeric(sample(1:3,n,replace=TRUE))
#' X <- cbind(x1,x2,x3,x4,x5)
#' p <- ncol(X)
#' g <- function(x) {ifelse(x[,5]==1,2,ifelse(x[,5]==2,-1,4))}
#' mu1 <- function(x) {1+g(x)+x[,1]*x[,3]}
#' mu2 <- function(x) {1+g(x)+6*abs(x[,3]-1)}
#' tau1 <- function(x) {rep(3,nrow(x))}
#' tau2 <- function(x) {1+2*x[,2]*x[,4]}
#' mu_x <- mu1(X)
#' tau_x <- tau2(X)
#' pi_x <- 0.8*pnorm((3*mu_x/sd(mu_x)) - 0.5*X[,1]) + 0.05 + runif(n)/10
#' Z <- rbinom(n,1,pi_x)
#' E_XZ <- mu_x + Z*tau_x
#' snr <- 4
#' y <- E_XZ + rnorm(n, 0, 1)*(sd(E_XZ)/snr)
#' X <- as.data.frame(X)
#' X$x4 <- factor(X$x4, ordered = TRUE)
#' X$x5 <- factor(X$x5, ordered = TRUE)
#' test_set_pct <- 0.2
#' n_test <- round(test_set_pct*n)
#' n_train <- n - n_test
#' test_inds <- sort(sample(1:n, n_test, replace = FALSE))
#' train_inds <- (1:n)[!((1:n) %in% test_inds)]
#' X_test <- X[test_inds,]
#' X_train <- X[train_inds,]
#' pi_test <- pi_x[test_inds]
#' pi_train <- pi_x[train_inds]
#' Z_test <- Z[test_inds]
#' Z_train <- Z[train_inds]
#' y_test <- y[test_inds]
#' y_train <- y[train_inds]
#' mu_test <- mu_x[test_inds]
#' mu_train <- mu_x[train_inds]
#' tau_test <- tau_x[test_inds]
#' tau_train <- tau_x[train_inds]
#' bcf_model <- bcf(X_train = X_train, Z_train = Z_train, y_train = y_train, pi_train = pi_train)
#' preds <- predict(bcf_model, X_test, Z_test, pi_test)
#' # plot(rowMeans(preds$mu_hat), mu_test, xlab = "predicted", ylab = "actual", main = "Prognostic function")
#' # abline(0,1,col="red",lty=3,lwd=3)
#' # plot(rowMeans(preds$tau_hat), tau_test, xlab = "predicted", ylab = "actual", main = "Treatment effect")
#' # abline(0,1,col="red",lty=3,lwd=3)
predict.bcf <- function(bcf, X_test, Z_test, pi_test = NULL, group_ids_test = NULL, rfx_basis_test = NULL){
    # Preprocess covariates
    if ((!is.data.frame(X_test)) && (!is.matrix(X_test))) {
        stop("X_test must be a matrix or dataframe")
    }
    train_set_metadata <- bcf$train_set_metadata
    X_test <- preprocessPredictionData(X_test, train_set_metadata)
    
    # Convert all input data to matrices if not already converted
    if ((is.null(dim(Z_test))) && (!is.null(Z_test))) {
        Z_test <- as.matrix(as.numeric(Z_test))
    }
    if ((is.null(dim(pi_test))) && (!is.null(pi_test))) {
        pi_test <- as.matrix(pi_test)
    }
    if ((is.null(dim(rfx_basis_test))) && (!is.null(rfx_basis_test))) {
        rfx_basis_test <- as.matrix(rfx_basis_test)
    }
    
    # Data checks
    if ((bcf$model_params$propensity_covariate != "none") && (is.null(pi_test))) {
        stop("pi_test must be provided for this model")
    }
    if (nrow(X_test) != nrow(Z_test)) {
        stop("X_test and Z_test must have the same number of rows")
    }
    if (bcf$model_params$num_covariates != ncol(X_test)) {
        stop("X_test and must have the same number of columns as the covariates used to train the model")
    }
    if ((bcf$model_params$has_rfx) && (is.null(group_ids_test))) {
        stop("Random effect group labels (group_ids_test) must be provided for this model")
    }
    if ((bcf$model_params$has_rfx_basis) && (is.null(rfx_basis_test))) {
        stop("Random effects basis (rfx_basis_test) must be provided for this model")
    }
    if ((bcf$model_params$num_rfx_basis > 0) && (ncol(rfx_basis_test) != bcf$model_params$num_rfx_basis)) {
        stop("Random effects basis has a different dimension than the basis used to train this model")
    }
    
    # Recode group IDs to integer vector (if passed as, for example, a vector of county names, etc...)
    has_rfx <- F
    if (!is.null(group_ids_test)) {
        rfx_unique_group_ids <- bcf$rfx_unique_group_ids
        group_ids_factor_test <- factor(group_ids_test, levels = rfx_unique_group_ids)
        if (sum(is.na(group_ids_factor_test)) > 0) {
            stop("All random effect group labels provided in group_ids_test must be present in group_ids_train")
        }
        group_ids_test <- as.integer(group_ids_factor_test)
        has_rfx <- T
    }

    # Produce basis for the "intercept-only" random effects case
    if ((bcf$model_params$has_rfx) && (is.null(rfx_basis_test))) {
        rfx_basis_test <- matrix(rep(1, nrow(X_test)), ncol = 1)
    }
    
    # Add propensities to any covariate set
    if (bcf$model_params$propensity_covariate == "both") {
        X_test_mu <- cbind(X_test, pi_test)
        X_test_tau <- cbind(X_test, pi_test)
    } else if (bcf$model_params$propensity_covariate == "mu") {
        X_test_mu <- cbind(X_test, pi_test)
        X_test_tau <- X_test
    } else if (bcf$model_params$propensity_covariate == "tau") {
        X_test_mu <- X_test
        X_test_tau <- cbind(X_test, pi_test)
    }
    
    # Create prediction datasets
    prediction_dataset_mu <- createForestDataset(X_test_mu)
    prediction_dataset_tau <- createForestDataset(X_test_tau, Z_test)

    # Compute forest predictions
    num_samples <- bcf$model_params$num_samples
    y_std <- bcf$model_params$outcome_scale
    y_bar <- bcf$model_params$outcome_mean
    initial_sigma2 <- bcf$model_params$initial_sigma2
    mu_hat_test <- bcf$forests_mu$predict(prediction_dataset_mu)*y_std + y_bar
    if (bcf$model_params$adaptive_coding) {
        tau_hat_test_raw <- bcf$forests_tau$predict_raw(prediction_dataset_tau)
        tau_hat_test <- t(t(tau_hat_test_raw) * (bcf$b_1_samples - bcf$b_0_samples))*y_std
    } else {
        tau_hat_test <- bcf$forests_tau$predict_raw(prediction_dataset_tau)*y_std
    }
    if (bcf$model_params$include_variance_forest) {
        s_x_raw <- bcf$variance_forests$predict(prediction_dataset)
    }
    
    # Compute rfx predictions (if needed)
    if (bcf$model_params$has_rfx) {
        rfx_predictions <- bcf$rfx_samples$predict(group_ids_test, rfx_basis_test)*y_std
    }
    
    # Compute overall "y_hat" predictions
    y_hat_test <- mu_hat_test + tau_hat_test * as.numeric(Z_test)
    if (bcf$model_params$has_rfx) y_hat_test <- y_hat_test + rfx_predictions
    
    # Scale variance forest predictions
    if (bcf$model_params$include_variance_forest) {
        if (bcf$model_params$sample_sigma_global) {
            sigma2_samples <- bcf$sigma2_global_samples
            variance_forest_predictions <- sapply(1:num_samples, function(i) sqrt(s_x_raw[,i]*sigma2_samples[i]))
        } else {
            variance_forest_predictions <- sqrt(s_x_raw*initial_sigma2)*y_std
        }
    }

    result <- list(
        "mu_hat" = mu_hat_test, 
        "tau_hat" = tau_hat_test, 
        "y_hat" = y_hat_test
    )
    if (bcf$model_params$has_rfx) {
        result[["rfx_predictions"]] = rfx_predictions
    }
    if (bcf$model_params$include_variance_forest) {
        result[["variance_forest_predictions"]] = variance_forest_predictions
    }
    return(result)
}

#' Extract raw sample values for each of the random effect parameter terms.
#'
#' @param object Object of type `bcf` containing draws of a Bayesian causal forest model and associated sampling outputs.
#' @param ... Other parameters to be used in random effects extraction
#' @return List of arrays. The alpha array has dimension (`num_components`, `num_samples`) and is simply a vector if `num_components = 1`.
#' The xi and beta arrays have dimension (`num_components`, `num_groups`, `num_samples`) and is simply a matrix if `num_components = 1`.
#' The sigma array has dimension (`num_components`, `num_samples`) and is simply a vector if `num_components = 1`.
#' @export
#'
#' @examples
#' n <- 500
#' x1 <- rnorm(n)
#' x2 <- rnorm(n)
#' x3 <- rnorm(n)
#' x4 <- as.numeric(rbinom(n,1,0.5))
#' x5 <- as.numeric(sample(1:3,n,replace=TRUE))
#' X <- cbind(x1,x2,x3,x4,x5)
#' p <- ncol(X)
#' g <- function(x) {ifelse(x[,5]==1,2,ifelse(x[,5]==2,-1,4))}
#' mu1 <- function(x) {1+g(x)+x[,1]*x[,3]}
#' mu2 <- function(x) {1+g(x)+6*abs(x[,3]-1)}
#' tau1 <- function(x) {rep(3,nrow(x))}
#' tau2 <- function(x) {1+2*x[,2]*x[,4]}
#' mu_x <- mu1(X)
#' tau_x <- tau2(X)
#' pi_x <- 0.8*pnorm((3*mu_x/sd(mu_x)) - 0.5*X[,1]) + 0.05 + runif(n)/10
#' Z <- rbinom(n,1,pi_x)
#' E_XZ <- mu_x + Z*tau_x
#' snr <- 3
#' group_ids <- rep(c(1,2), n %/% 2)
#' rfx_coefs <- matrix(c(-1, -1, 1, 1), nrow=2, byrow=TRUE)
#' rfx_basis <- cbind(1, runif(n, -1, 1))
#' rfx_term <- rowSums(rfx_coefs[group_ids,] * rfx_basis)
#' y <- E_XZ + rfx_term + rnorm(n, 0, 1)*(sd(E_XZ)/snr)
#' X <- as.data.frame(X)
#' X$x4 <- factor(X$x4, ordered = TRUE)
#' X$x5 <- factor(X$x5, ordered = TRUE)
#' test_set_pct <- 0.2
#' n_test <- round(test_set_pct*n)
#' n_train <- n - n_test
#' test_inds <- sort(sample(1:n, n_test, replace = FALSE))
#' train_inds <- (1:n)[!((1:n) %in% test_inds)]
#' X_test <- X[test_inds,]
#' X_train <- X[train_inds,]
#' pi_test <- pi_x[test_inds]
#' pi_train <- pi_x[train_inds]
#' Z_test <- Z[test_inds]
#' Z_train <- Z[train_inds]
#' y_test <- y[test_inds]
#' y_train <- y[train_inds]
#' mu_test <- mu_x[test_inds]
#' mu_train <- mu_x[train_inds]
#' tau_test <- tau_x[test_inds]
#' tau_train <- tau_x[train_inds]
#' group_ids_test <- group_ids[test_inds]
#' group_ids_train <- group_ids[train_inds]
#' rfx_basis_test <- rfx_basis[test_inds,]
#' rfx_basis_train <- rfx_basis[train_inds,]
#' rfx_term_test <- rfx_term[test_inds]
#' rfx_term_train <- rfx_term[train_inds]
#' bcf_model <- bcf(X_train = X_train, Z_train = Z_train, y_train = y_train, 
#'                  pi_train = pi_train, group_ids_train = group_ids_train, 
#'                  rfx_basis_train = rfx_basis_train, X_test = X_test, 
#'                  Z_test = Z_test, pi_test = pi_test, group_ids_test = group_ids_test,
#'                  rfx_basis_test = rfx_basis_test, 
#'                  num_gfr = 100, num_burnin = 0, num_mcmc = 100, 
#'                  sample_sigma_leaf_mu = TRUE, sample_sigma_leaf_tau = FALSE)
#' rfx_samples <- getRandomEffectSamples(bcf_model)
getRandomEffectSamples.bcf <- function(object, ...){
    result = list()
    
    if (!object$model_params$has_rfx) {
        warning("This model has no RFX terms, returning an empty list")
        return(result)
    }
    
    # Extract the samples
    result <- object$rfx_samples$extract_parameter_samples()
    
    # Scale by sd(y_train)
    result$beta_samples <- result$beta_samples*object$model_params$outcome_scale
    result$xi_samples <- result$xi_samples*object$model_params$outcome_scale
    result$alpha_samples <- result$alpha_samples*object$model_params$outcome_scale
    result$sigma_samples <- result$sigma_samples*(object$model_params$outcome_scale^2)
    
    return(result)
}

#' Convert the persistent aspects of a BCF model to (in-memory) JSON
#'
#' @param object Object of type `bcf` containing draws of a Bayesian causal forest model and associated sampling outputs.
#'
#' @return Object of type `CppJson`
#' @export
#'
#' @examples
#' n <- 500
#' x1 <- rnorm(n)
#' x2 <- rnorm(n)
#' x3 <- rnorm(n)
#' x4 <- as.numeric(rbinom(n,1,0.5))
#' x5 <- as.numeric(sample(1:3,n,replace=TRUE))
#' X <- cbind(x1,x2,x3,x4,x5)
#' p <- ncol(X)
#' g <- function(x) {ifelse(x[,5]==1,2,ifelse(x[,5]==2,-1,4))}
#' mu1 <- function(x) {1+g(x)+x[,1]*x[,3]}
#' mu2 <- function(x) {1+g(x)+6*abs(x[,3]-1)}
#' tau1 <- function(x) {rep(3,nrow(x))}
#' tau2 <- function(x) {1+2*x[,2]*x[,4]}
#' mu_x <- mu1(X)
#' tau_x <- tau2(X)
#' pi_x <- 0.8*pnorm((3*mu_x/sd(mu_x)) - 0.5*X[,1]) + 0.05 + runif(n)/10
#' Z <- rbinom(n,1,pi_x)
#' E_XZ <- mu_x + Z*tau_x
#' snr <- 3
#' group_ids <- rep(c(1,2), n %/% 2)
#' rfx_coefs <- matrix(c(-1, -1, 1, 1), nrow=2, byrow=TRUE)
#' rfx_basis <- cbind(1, runif(n, -1, 1))
#' rfx_term <- rowSums(rfx_coefs[group_ids,] * rfx_basis)
#' y <- E_XZ + rfx_term + rnorm(n, 0, 1)*(sd(E_XZ)/snr)
#' X <- as.data.frame(X)
#' X$x4 <- factor(X$x4, ordered = TRUE)
#' X$x5 <- factor(X$x5, ordered = TRUE)
#' test_set_pct <- 0.2
#' n_test <- round(test_set_pct*n)
#' n_train <- n - n_test
#' test_inds <- sort(sample(1:n, n_test, replace = FALSE))
#' train_inds <- (1:n)[!((1:n) %in% test_inds)]
#' X_test <- X[test_inds,]
#' X_train <- X[train_inds,]
#' pi_test <- pi_x[test_inds]
#' pi_train <- pi_x[train_inds]
#' Z_test <- Z[test_inds]
#' Z_train <- Z[train_inds]
#' y_test <- y[test_inds]
#' y_train <- y[train_inds]
#' mu_test <- mu_x[test_inds]
#' mu_train <- mu_x[train_inds]
#' tau_test <- tau_x[test_inds]
#' tau_train <- tau_x[train_inds]
#' group_ids_test <- group_ids[test_inds]
#' group_ids_train <- group_ids[train_inds]
#' rfx_basis_test <- rfx_basis[test_inds,]
#' rfx_basis_train <- rfx_basis[train_inds,]
#' rfx_term_test <- rfx_term[test_inds]
#' rfx_term_train <- rfx_term[train_inds]
#' bcf_model <- bcf(X_train = X_train, Z_train = Z_train, y_train = y_train, 
#'                  pi_train = pi_train, group_ids_train = group_ids_train, 
#'                  rfx_basis_train = rfx_basis_train, X_test = X_test, 
#'                  Z_test = Z_test, pi_test = pi_test, group_ids_test = group_ids_test,
#'                  rfx_basis_test = rfx_basis_test, 
#'                  num_gfr = 100, num_burnin = 0, num_mcmc = 100, 
#'                  sample_sigma_leaf_mu = TRUE, sample_sigma_leaf_tau = FALSE)
#' # bcf_json <- convertBCFModelToJson(bcf_model)
convertBCFModelToJson <- function(object){
    jsonobj <- createCppJson()
    
    if (is.null(object$model_params)) {
        stop("This BCF model has not yet been sampled")
    }

    # Add the forests
    jsonobj$add_forest(object$forests_mu)
    jsonobj$add_forest(object$forests_tau)
    if (object$model_params$include_variance_forest) {
        jsonobj$add_forest(object$forests_variance)
    }
    
    # Add metadata
    jsonobj$add_scalar("num_numeric_vars", object$train_set_metadata$num_numeric_vars)
    jsonobj$add_scalar("num_ordered_cat_vars", object$train_set_metadata$num_ordered_cat_vars)
    jsonobj$add_scalar("num_unordered_cat_vars", object$train_set_metadata$num_unordered_cat_vars)
    if (object$train_set_metadata$num_numeric_vars > 0) {
        jsonobj$add_string_vector("numeric_vars", object$train_set_metadata$numeric_vars)
    }
    if (object$train_set_metadata$num_ordered_cat_vars > 0) {
        jsonobj$add_string_vector("ordered_cat_vars", object$train_set_metadata$ordered_cat_vars)
        jsonobj$add_string_list("ordered_unique_levels", object$train_set_metadata$ordered_unique_levels)
    }
    if (object$train_set_metadata$num_unordered_cat_vars > 0) {
        jsonobj$add_string_vector("unordered_cat_vars", object$train_set_metadata$unordered_cat_vars)
        jsonobj$add_string_list("unordered_unique_levels", object$train_set_metadata$unordered_unique_levels)
    }
    
    # Add global parameters
    jsonobj$add_scalar("outcome_scale", object$model_params$outcome_scale)
    jsonobj$add_scalar("outcome_mean", object$model_params$outcome_mean)
    jsonobj$add_boolean("standardize", object$model_params$standardize)
    jsonobj$add_scalar("initial_sigma2", object$model_params$initial_sigma2)
    jsonobj$add_boolean("sample_sigma_global", object$model_params$sample_sigma_global)
    jsonobj$add_boolean("sample_sigma_leaf_mu", object$model_params$sample_sigma_leaf_mu)
    jsonobj$add_boolean("sample_sigma_leaf_tau", object$model_params$sample_sigma_leaf_tau)
    jsonobj$add_boolean("include_variance_forest", object$model_params$include_variance_forest)
    jsonobj$add_string("propensity_covariate", object$model_params$propensity_covariate)
    jsonobj$add_boolean("has_rfx", object$model_params$has_rfx)
    jsonobj$add_boolean("has_rfx_basis", object$model_params$has_rfx_basis)
    jsonobj$add_scalar("num_rfx_basis", object$model_params$num_rfx_basis)
    jsonobj$add_boolean("adaptive_coding", object$model_params$adaptive_coding)
    jsonobj$add_scalar("num_gfr", object$model_params$num_gfr)
    jsonobj$add_scalar("num_burnin", object$model_params$num_burnin)
    jsonobj$add_scalar("num_mcmc", object$model_params$num_mcmc)
    jsonobj$add_scalar("num_samples", object$model_params$num_samples)
    jsonobj$add_scalar("num_covariates", object$model_params$num_covariates)
    if (object$model_params$sample_sigma_global) {
        jsonobj$add_vector("sigma2_samples", object$sigma2_samples, "parameters")
    }
    if (object$model_params$sample_sigma_leaf_mu) {
        jsonobj$add_vector("sigma_leaf_mu_samples", object$sigma_leaf_mu_samples, "parameters")
    }
    if (object$model_params$sample_sigma_leaf_tau) {
        jsonobj$add_vector("sigma_leaf_tau_samples", object$sigma_leaf_tau_samples, "parameters")
    }
    if (object$model_params$adaptive_coding) {
        jsonobj$add_vector("b_1_samples", object$b_1_samples, "parameters")
        jsonobj$add_vector("b_0_samples", object$b_0_samples, "parameters")
    }

    # Add random effects (if present)
    if (object$model_params$has_rfx) {
        jsonobj$add_random_effects(object$rfx_samples)
        jsonobj$add_string_vector("rfx_unique_group_ids", object$rfx_unique_group_ids)
    }
    
    return(jsonobj)
}

#' Convert the persistent aspects of a BCF model to (in-memory) JSON and save to a file
#'
#' @param object Object of type `bcf` containing draws of a Bayesian causal forest model and associated sampling outputs.
#' @param filename String of filepath, must end in ".json"
#'
#' @return NULL
#' @export
#'
#' @examples
#' n <- 500
#' x1 <- rnorm(n)
#' x2 <- rnorm(n)
#' x3 <- rnorm(n)
#' x4 <- as.numeric(rbinom(n,1,0.5))
#' x5 <- as.numeric(sample(1:3,n,replace=TRUE))
#' X <- cbind(x1,x2,x3,x4,x5)
#' p <- ncol(X)
#' g <- function(x) {ifelse(x[,5]==1,2,ifelse(x[,5]==2,-1,4))}
#' mu1 <- function(x) {1+g(x)+x[,1]*x[,3]}
#' mu2 <- function(x) {1+g(x)+6*abs(x[,3]-1)}
#' tau1 <- function(x) {rep(3,nrow(x))}
#' tau2 <- function(x) {1+2*x[,2]*x[,4]}
#' mu_x <- mu1(X)
#' tau_x <- tau2(X)
#' pi_x <- 0.8*pnorm((3*mu_x/sd(mu_x)) - 0.5*X[,1]) + 0.05 + runif(n)/10
#' Z <- rbinom(n,1,pi_x)
#' E_XZ <- mu_x + Z*tau_x
#' snr <- 3
#' group_ids <- rep(c(1,2), n %/% 2)
#' rfx_coefs <- matrix(c(-1, -1, 1, 1), nrow=2, byrow=TRUE)
#' rfx_basis <- cbind(1, runif(n, -1, 1))
#' rfx_term <- rowSums(rfx_coefs[group_ids,] * rfx_basis)
#' y <- E_XZ + rfx_term + rnorm(n, 0, 1)*(sd(E_XZ)/snr)
#' X <- as.data.frame(X)
#' X$x4 <- factor(X$x4, ordered = TRUE)
#' X$x5 <- factor(X$x5, ordered = TRUE)
#' test_set_pct <- 0.2
#' n_test <- round(test_set_pct*n)
#' n_train <- n - n_test
#' test_inds <- sort(sample(1:n, n_test, replace = FALSE))
#' train_inds <- (1:n)[!((1:n) %in% test_inds)]
#' X_test <- X[test_inds,]
#' X_train <- X[train_inds,]
#' pi_test <- pi_x[test_inds]
#' pi_train <- pi_x[train_inds]
#' Z_test <- Z[test_inds]
#' Z_train <- Z[train_inds]
#' y_test <- y[test_inds]
#' y_train <- y[train_inds]
#' mu_test <- mu_x[test_inds]
#' mu_train <- mu_x[train_inds]
#' tau_test <- tau_x[test_inds]
#' tau_train <- tau_x[train_inds]
#' group_ids_test <- group_ids[test_inds]
#' group_ids_train <- group_ids[train_inds]
#' rfx_basis_test <- rfx_basis[test_inds,]
#' rfx_basis_train <- rfx_basis[train_inds,]
#' rfx_term_test <- rfx_term[test_inds]
#' rfx_term_train <- rfx_term[train_inds]
#' bcf_model <- bcf(X_train = X_train, Z_train = Z_train, y_train = y_train, 
#'                  pi_train = pi_train, group_ids_train = group_ids_train, 
#'                  rfx_basis_train = rfx_basis_train, X_test = X_test, 
#'                  Z_test = Z_test, pi_test = pi_test, group_ids_test = group_ids_test,
#'                  rfx_basis_test = rfx_basis_test, 
#'                  num_gfr = 100, num_burnin = 0, num_mcmc = 100, 
#'                  sample_sigma_leaf_mu = TRUE, sample_sigma_leaf_tau = FALSE)
#' # saveBCFModelToJsonFile(bcf_model, "test.json")
saveBCFModelToJsonFile <- function(object, filename){
    # Convert to Json
    jsonobj <- convertBCFModelToJson(object)
    
    # Save to file
    jsonobj$save_file(filename)
}

#' Convert the persistent aspects of a BCF model to (in-memory) JSON string
#'
#' @param object Object of type `bcf` containing draws of a Bayesian causal forest model and associated sampling outputs.
#' @return JSON string
#' @export
#'
#' @examples
#' n <- 500
#' x1 <- rnorm(n)
#' x2 <- rnorm(n)
#' x3 <- rnorm(n)
#' x4 <- as.numeric(rbinom(n,1,0.5))
#' x5 <- as.numeric(sample(1:3,n,replace=TRUE))
#' X <- cbind(x1,x2,x3,x4,x5)
#' p <- ncol(X)
#' g <- function(x) {ifelse(x[,5]==1,2,ifelse(x[,5]==2,-1,4))}
#' mu1 <- function(x) {1+g(x)+x[,1]*x[,3]}
#' mu2 <- function(x) {1+g(x)+6*abs(x[,3]-1)}
#' tau1 <- function(x) {rep(3,nrow(x))}
#' tau2 <- function(x) {1+2*x[,2]*x[,4]}
#' mu_x <- mu1(X)
#' tau_x <- tau2(X)
#' pi_x <- 0.8*pnorm((3*mu_x/sd(mu_x)) - 0.5*X[,1]) + 0.05 + runif(n)/10
#' Z <- rbinom(n,1,pi_x)
#' E_XZ <- mu_x + Z*tau_x
#' snr <- 3
#' group_ids <- rep(c(1,2), n %/% 2)
#' rfx_coefs <- matrix(c(-1, -1, 1, 1), nrow=2, byrow=TRUE)
#' rfx_basis <- cbind(1, runif(n, -1, 1))
#' rfx_term <- rowSums(rfx_coefs[group_ids,] * rfx_basis)
#' y <- E_XZ + rfx_term + rnorm(n, 0, 1)*(sd(E_XZ)/snr)
#' X <- as.data.frame(X)
#' X$x4 <- factor(X$x4, ordered = TRUE)
#' X$x5 <- factor(X$x5, ordered = TRUE)
#' test_set_pct <- 0.2
#' n_test <- round(test_set_pct*n)
#' n_train <- n - n_test
#' test_inds <- sort(sample(1:n, n_test, replace = FALSE))
#' train_inds <- (1:n)[!((1:n) %in% test_inds)]
#' X_test <- X[test_inds,]
#' X_train <- X[train_inds,]
#' pi_test <- pi_x[test_inds]
#' pi_train <- pi_x[train_inds]
#' Z_test <- Z[test_inds]
#' Z_train <- Z[train_inds]
#' y_test <- y[test_inds]
#' y_train <- y[train_inds]
#' mu_test <- mu_x[test_inds]
#' mu_train <- mu_x[train_inds]
#' tau_test <- tau_x[test_inds]
#' tau_train <- tau_x[train_inds]
#' group_ids_test <- group_ids[test_inds]
#' group_ids_train <- group_ids[train_inds]
#' rfx_basis_test <- rfx_basis[test_inds,]
#' rfx_basis_train <- rfx_basis[train_inds,]
#' rfx_term_test <- rfx_term[test_inds]
#' rfx_term_train <- rfx_term[train_inds]
#' bcf_model <- bcf(X_train = X_train, Z_train = Z_train, y_train = y_train, 
#'                  pi_train = pi_train, group_ids_train = group_ids_train, 
#'                  rfx_basis_train = rfx_basis_train, X_test = X_test, 
#'                  Z_test = Z_test, pi_test = pi_test, group_ids_test = group_ids_test,
#'                  rfx_basis_test = rfx_basis_test, 
#'                  num_gfr = 100, num_burnin = 0, num_mcmc = 100, 
#'                  sample_sigma_leaf_mu = TRUE, sample_sigma_leaf_tau = FALSE)
#' # saveBCFModelToJsonString(bcf_model)
saveBCFModelToJsonString <- function(object){
    # Convert to Json
    jsonobj <- convertBCFModelToJson(object)
    
    # Dump to string
    return(jsonobj$return_json_string())
}

#' Convert an (in-memory) JSON representation of a BCF model to a BCF model object 
#' which can be used for prediction, etc...
#'
#' @param json_object Object of type `CppJson` containing Json representation of a BCF model
#'
#' @return Object of type `bcf`
#' @export
#'
#' @examples
#' n <- 500
#' x1 <- rnorm(n)
#' x2 <- rnorm(n)
#' x3 <- rnorm(n)
#' x4 <- as.numeric(rbinom(n,1,0.5))
#' x5 <- as.numeric(sample(1:3,n,replace=TRUE))
#' X <- cbind(x1,x2,x3,x4,x5)
#' p <- ncol(X)
#' g <- function(x) {ifelse(x[,5]==1,2,ifelse(x[,5]==2,-1,4))}
#' mu1 <- function(x) {1+g(x)+x[,1]*x[,3]}
#' mu2 <- function(x) {1+g(x)+6*abs(x[,3]-1)}
#' tau1 <- function(x) {rep(3,nrow(x))}
#' tau2 <- function(x) {1+2*x[,2]*x[,4]}
#' mu_x <- mu1(X)
#' tau_x <- tau2(X)
#' pi_x <- 0.8*pnorm((3*mu_x/sd(mu_x)) - 0.5*X[,1]) + 0.05 + runif(n)/10
#' Z <- rbinom(n,1,pi_x)
#' E_XZ <- mu_x + Z*tau_x
#' snr <- 3
#' group_ids <- rep(c(1,2), n %/% 2)
#' rfx_coefs <- matrix(c(-1, -1, 1, 1), nrow=2, byrow=TRUE)
#' rfx_basis <- cbind(1, runif(n, -1, 1))
#' rfx_term <- rowSums(rfx_coefs[group_ids,] * rfx_basis)
#' y <- E_XZ + rfx_term + rnorm(n, 0, 1)*(sd(E_XZ)/snr)
#' X <- as.data.frame(X)
#' X$x4 <- factor(X$x4, ordered = TRUE)
#' X$x5 <- factor(X$x5, ordered = TRUE)
#' test_set_pct <- 0.2
#' n_test <- round(test_set_pct*n)
#' n_train <- n - n_test
#' test_inds <- sort(sample(1:n, n_test, replace = FALSE))
#' train_inds <- (1:n)[!((1:n) %in% test_inds)]
#' X_test <- X[test_inds,]
#' X_train <- X[train_inds,]
#' pi_test <- pi_x[test_inds]
#' pi_train <- pi_x[train_inds]
#' Z_test <- Z[test_inds]
#' Z_train <- Z[train_inds]
#' y_test <- y[test_inds]
#' y_train <- y[train_inds]
#' mu_test <- mu_x[test_inds]
#' mu_train <- mu_x[train_inds]
#' tau_test <- tau_x[test_inds]
#' tau_train <- tau_x[train_inds]
#' group_ids_test <- group_ids[test_inds]
#' group_ids_train <- group_ids[train_inds]
#' rfx_basis_test <- rfx_basis[test_inds,]
#' rfx_basis_train <- rfx_basis[train_inds,]
#' rfx_term_test <- rfx_term[test_inds]
#' rfx_term_train <- rfx_term[train_inds]
#' bcf_model <- bcf(X_train = X_train, Z_train = Z_train, y_train = y_train, 
#'                  pi_train = pi_train, group_ids_train = group_ids_train, 
#'                  rfx_basis_train = rfx_basis_train, X_test = X_test, 
#'                  Z_test = Z_test, pi_test = pi_test, group_ids_test = group_ids_test,
#'                  rfx_basis_test = rfx_basis_test, 
#'                  num_gfr = 100, num_burnin = 0, num_mcmc = 100, 
#'                  sample_sigma_leaf_mu = TRUE, sample_sigma_leaf_tau = FALSE)
#' # bcf_json <- convertBCFModelToJson(bcf_model)
#' # bcf_model_roundtrip <- createBCFModelFromJson(bcf_json)
createBCFModelFromJson <- function(json_object){
    # Initialize the BCF model
    output <- list()
    
    # Unpack the forests
    output[["forests_mu"]] <- loadForestContainerJson(json_object, "forest_0")
    output[["forests_tau"]] <- loadForestContainerJson(json_object, "forest_1")
    include_variance_forest <- json_object$get_boolean("include_variance_forest")
    if (include_variance_forest) {
        output[["forests_variance"]] <- loadForestContainerJson(json_object, "forest_2")
    }

    # Unpack metadata
    train_set_metadata = list()
    train_set_metadata[["num_numeric_vars"]] <- json_object$get_scalar("num_numeric_vars")
    train_set_metadata[["num_ordered_cat_vars"]] <- json_object$get_scalar("num_ordered_cat_vars")
    train_set_metadata[["num_unordered_cat_vars"]] <- json_object$get_scalar("num_unordered_cat_vars")
    if (train_set_metadata[["num_numeric_vars"]] > 0) {
        train_set_metadata[["numeric_vars"]] <- json_object$get_string_vector("numeric_vars")
    }
    if (train_set_metadata[["num_ordered_cat_vars"]] > 0) {
        train_set_metadata[["ordered_cat_vars"]] <- json_object$get_string_vector("ordered_cat_vars")
        train_set_metadata[["ordered_unique_levels"]] <- json_object$get_string_list("ordered_unique_levels", train_set_metadata[["ordered_cat_vars"]])
    }
    if (train_set_metadata[["num_unordered_cat_vars"]] > 0) {
        train_set_metadata[["unordered_cat_vars"]] <- json_object$get_string_vector("unordered_cat_vars")
        train_set_metadata[["unordered_unique_levels"]] <- json_object$get_string_list("unordered_unique_levels", train_set_metadata[["unordered_cat_vars"]])
    }
    output[["train_set_metadata"]] <- train_set_metadata

    # Unpack model params
    model_params = list()
    model_params[["outcome_scale"]] <- json_object$get_scalar("outcome_scale")
    model_params[["outcome_mean"]] <- json_object$get_scalar("outcome_mean")
    model_params[["standardize"]] <- json_object$get_boolean("standardize")
    model_params[["initial_sigma2"]] <- json_object$get_scalar("initial_sigma2")
    model_params[["sample_sigma_global"]] <- json_object$get_boolean("sample_sigma_global")
    model_params[["sample_sigma_leaf_mu"]] <- json_object$get_boolean("sample_sigma_leaf_mu")
    model_params[["sample_sigma_leaf_tau"]] <- json_object$get_boolean("sample_sigma_leaf_tau")
    model_params[["include_variance_forest"]] <- include_variance_forest
    model_params[["propensity_covariate"]] <- json_object$get_string("propensity_covariate")
    model_params[["has_rfx"]] <- json_object$get_boolean("has_rfx")
    model_params[["has_rfx_basis"]] <- json_object$get_boolean("has_rfx_basis")
    model_params[["num_rfx_basis"]] <- json_object$get_scalar("num_rfx_basis")
    model_params[["adaptive_coding"]] <- json_object$get_boolean("adaptive_coding")
    model_params[["num_gfr"]] <- json_object$get_scalar("num_gfr")
    model_params[["num_burnin"]] <- json_object$get_scalar("num_burnin")
    model_params[["num_mcmc"]] <- json_object$get_scalar("num_mcmc")
    model_params[["num_samples"]] <- json_object$get_scalar("num_samples")
    model_params[["num_covariates"]] <- json_object$get_scalar("num_covariates")
    output[["model_params"]] <- model_params
    
    # Unpack sampled parameters
    if (model_params[["sample_sigma_global"]]) {
        output[["sigma2_samples"]] <- json_object$get_vector("sigma2_samples", "parameters")
    }
    if (model_params[["sample_sigma_leaf_mu"]]) {
        output[["sigma_leaf_mu_samples"]] <- json_object$get_vector("sigma_leaf_mu_samples", "parameters")
    }
    if (model_params[["sample_sigma_leaf_tau"]]) {
        output[["sigma_leaf_tau_samples"]] <- json_object$get_vector("sigma_leaf_tau_samples", "parameters")
    }
    if (model_params[["adaptive_coding"]]) {
        output[["b_1_samples"]] <- json_object$get_vector("b_1_samples", "parameters")
        output[["b_0_samples"]] <- json_object$get_vector("b_0_samples", "parameters")
    }
    
    # Unpack random effects
    if (model_params[["has_rfx"]]) {
        output[["rfx_unique_group_ids"]] <- json_object$get_string_vector("rfx_unique_group_ids")
        output[["rfx_samples"]] <- loadRandomEffectSamplesJson(json_object, 0)
    }
    
    class(output) <- "bcf"
    return(output)
}

#' Convert a JSON file containing sample information on a trained BCF model 
#' to a BCF model object which can be used for prediction, etc...
#'
#' @param json_filename String of filepath, must end in ".json"
#'
#' @return Object of type `bcf`
#' @export
#'
#' @examples
#' n <- 500
#' x1 <- rnorm(n)
#' x2 <- rnorm(n)
#' x3 <- rnorm(n)
#' x4 <- as.numeric(rbinom(n,1,0.5))
#' x5 <- as.numeric(sample(1:3,n,replace=TRUE))
#' X <- cbind(x1,x2,x3,x4,x5)
#' p <- ncol(X)
#' g <- function(x) {ifelse(x[,5]==1,2,ifelse(x[,5]==2,-1,4))}
#' mu1 <- function(x) {1+g(x)+x[,1]*x[,3]}
#' mu2 <- function(x) {1+g(x)+6*abs(x[,3]-1)}
#' tau1 <- function(x) {rep(3,nrow(x))}
#' tau2 <- function(x) {1+2*x[,2]*x[,4]}
#' mu_x <- mu1(X)
#' tau_x <- tau2(X)
#' pi_x <- 0.8*pnorm((3*mu_x/sd(mu_x)) - 0.5*X[,1]) + 0.05 + runif(n)/10
#' Z <- rbinom(n,1,pi_x)
#' E_XZ <- mu_x + Z*tau_x
#' snr <- 3
#' group_ids <- rep(c(1,2), n %/% 2)
#' rfx_coefs <- matrix(c(-1, -1, 1, 1), nrow=2, byrow=TRUE)
#' rfx_basis <- cbind(1, runif(n, -1, 1))
#' rfx_term <- rowSums(rfx_coefs[group_ids,] * rfx_basis)
#' y <- E_XZ + rfx_term + rnorm(n, 0, 1)*(sd(E_XZ)/snr)
#' X <- as.data.frame(X)
#' X$x4 <- factor(X$x4, ordered = TRUE)
#' X$x5 <- factor(X$x5, ordered = TRUE)
#' test_set_pct <- 0.2
#' n_test <- round(test_set_pct*n)
#' n_train <- n - n_test
#' test_inds <- sort(sample(1:n, n_test, replace = FALSE))
#' train_inds <- (1:n)[!((1:n) %in% test_inds)]
#' X_test <- X[test_inds,]
#' X_train <- X[train_inds,]
#' pi_test <- pi_x[test_inds]
#' pi_train <- pi_x[train_inds]
#' Z_test <- Z[test_inds]
#' Z_train <- Z[train_inds]
#' y_test <- y[test_inds]
#' y_train <- y[train_inds]
#' mu_test <- mu_x[test_inds]
#' mu_train <- mu_x[train_inds]
#' tau_test <- tau_x[test_inds]
#' tau_train <- tau_x[train_inds]
#' group_ids_test <- group_ids[test_inds]
#' group_ids_train <- group_ids[train_inds]
#' rfx_basis_test <- rfx_basis[test_inds,]
#' rfx_basis_train <- rfx_basis[train_inds,]
#' rfx_term_test <- rfx_term[test_inds]
#' rfx_term_train <- rfx_term[train_inds]
#' bcf_model <- bcf(X_train = X_train, Z_train = Z_train, y_train = y_train, 
#'                  pi_train = pi_train, group_ids_train = group_ids_train, 
#'                  rfx_basis_train = rfx_basis_train, X_test = X_test, 
#'                  Z_test = Z_test, pi_test = pi_test, group_ids_test = group_ids_test,
#'                  rfx_basis_test = rfx_basis_test, 
#'                  num_gfr = 100, num_burnin = 0, num_mcmc = 100, 
#'                  sample_sigma_leaf_mu = TRUE, sample_sigma_leaf_tau = FALSE)
#' # saveBCFModelToJsonFile(bcf_model, "test.json")
#' # bcf_model_roundtrip <- createBCFModelFromJsonFile("test.json")
createBCFModelFromJsonFile <- function(json_filename){
    # Load a `CppJson` object from file
    bcf_json <- createCppJsonFile(json_filename)
    
    # Create and return the BCF object
    bcf_object <- createBCFModelFromJson(bcf_json)
    
    return(bcf_object)
}

#' Convert a JSON string containing sample information on a trained BCF model 
#' to a BCF model object which can be used for prediction, etc...
#'
#' @param json_string JSON string dump
#'
#' @return Object of type `bcf`
#' @export
#'
#' @examples
#' n <- 500
#' x1 <- rnorm(n)
#' x2 <- rnorm(n)
#' x3 <- rnorm(n)
#' x4 <- as.numeric(rbinom(n,1,0.5))
#' x5 <- as.numeric(sample(1:3,n,replace=TRUE))
#' X <- cbind(x1,x2,x3,x4,x5)
#' p <- ncol(X)
#' g <- function(x) {ifelse(x[,5]==1,2,ifelse(x[,5]==2,-1,4))}
#' mu1 <- function(x) {1+g(x)+x[,1]*x[,3]}
#' mu2 <- function(x) {1+g(x)+6*abs(x[,3]-1)}
#' tau1 <- function(x) {rep(3,nrow(x))}
#' tau2 <- function(x) {1+2*x[,2]*x[,4]}
#' mu_x <- mu1(X)
#' tau_x <- tau2(X)
#' pi_x <- 0.8*pnorm((3*mu_x/sd(mu_x)) - 0.5*X[,1]) + 0.05 + runif(n)/10
#' Z <- rbinom(n,1,pi_x)
#' E_XZ <- mu_x + Z*tau_x
#' snr <- 3
#' group_ids <- rep(c(1,2), n %/% 2)
#' rfx_coefs <- matrix(c(-1, -1, 1, 1), nrow=2, byrow=TRUE)
#' rfx_basis <- cbind(1, runif(n, -1, 1))
#' rfx_term <- rowSums(rfx_coefs[group_ids,] * rfx_basis)
#' y <- E_XZ + rfx_term + rnorm(n, 0, 1)*(sd(E_XZ)/snr)
#' X <- as.data.frame(X)
#' X$x4 <- factor(X$x4, ordered = TRUE)
#' X$x5 <- factor(X$x5, ordered = TRUE)
#' test_set_pct <- 0.2
#' n_test <- round(test_set_pct*n)
#' n_train <- n - n_test
#' test_inds <- sort(sample(1:n, n_test, replace = FALSE))
#' train_inds <- (1:n)[!((1:n) %in% test_inds)]
#' X_test <- X[test_inds,]
#' X_train <- X[train_inds,]
#' pi_test <- pi_x[test_inds]
#' pi_train <- pi_x[train_inds]
#' Z_test <- Z[test_inds]
#' Z_train <- Z[train_inds]
#' y_test <- y[test_inds]
#' y_train <- y[train_inds]
#' mu_test <- mu_x[test_inds]
#' mu_train <- mu_x[train_inds]
#' tau_test <- tau_x[test_inds]
#' tau_train <- tau_x[train_inds]
#' group_ids_test <- group_ids[test_inds]
#' group_ids_train <- group_ids[train_inds]
#' rfx_basis_test <- rfx_basis[test_inds,]
#' rfx_basis_train <- rfx_basis[train_inds,]
#' rfx_term_test <- rfx_term[test_inds]
#' rfx_term_train <- rfx_term[train_inds]
#' bcf_model <- bcf(X_train = X_train, Z_train = Z_train, y_train = y_train, 
#'                  pi_train = pi_train, group_ids_train = group_ids_train, 
#'                  rfx_basis_train = rfx_basis_train, X_test = X_test, 
#'                  Z_test = Z_test, pi_test = pi_test, group_ids_test = group_ids_test,
#'                  rfx_basis_test = rfx_basis_test, 
#'                  num_gfr = 100, num_burnin = 0, num_mcmc = 100, 
#'                  sample_sigma_leaf_mu = TRUE, sample_sigma_leaf_tau = FALSE)
#' # bcf_json <- saveBCFModelToJsonString(bcf_model)
#' # bcf_model_roundtrip <- createBCFModelFromJsonString(bcf_json)
createBCFModelFromJsonString <- function(json_string){
    # Load a `CppJson` object from string
    bcf_json <- createCppJsonString(json_string)
    
    # Create and return the BCF object
    bcf_object <- createBCFModelFromJson(bcf_json)
    
    return(bcf_object)
}<|MERGE_RESOLUTION|>--- conflicted
+++ resolved
@@ -41,12 +41,9 @@
 #'   - `random_seed` Integer parameterizing the C++ random number generator. If not specified, the C++ random number generator is seeded according to `std::random_device`.
 #'   - `keep_burnin` Whether or not "burnin" samples should be included in cached predictions. Default `FALSE`. Ignored if `num_mcmc = 0`.
 #'   - `keep_gfr` Whether or not "grow-from-root" samples should be included in cached predictions. Default `FALSE`. Ignored if `num_mcmc = 0`.
-<<<<<<< HEAD
+#'   - `standardize` Whether or not to standardize the outcome (and store the offset / scale in the model object). Default: `TRUE`.
 #'   - `keep_every` How many iterations of the burned-in MCMC sampler should be run before forests and parameters are retained. Default `1`. Setting `keep_every <- k` for some `k > 1` will "thin" the MCMC samples by retaining every `k`-th sample, rather than simply every sample. This can reduce the autocorrelation of the MCMC samples.
 #'   - `num_chains` How many independent MCMC chains should be sampled. If `num_mcmc = 0`, this is ignored. If `num_gfr = 0`, then each chain is run from root for `num_mcmc * keep_every + num_burnin` iterations, with `num_mcmc` samples retained. If `num_gfr > 0`, each MCMC chain will be initialized from a separate GFR ensemble, with the requirement that `num_gfr >= num_chains`. Default: `1`.
-=======
-#'   - `standardize` Whether or not to standardize the outcome (and store the offset / scale in the model object). Default: `TRUE`.
->>>>>>> b6fe05a2
 #'   - `verbose` Whether or not to print progress during the sampling loops. Default: `FALSE`.
 #'   - `sample_sigma_global` Whether or not to update the `sigma^2` global error variance parameter based on `IG(a_global, b_global)`. Default: `TRUE`.
 #' 
@@ -220,12 +217,9 @@
     random_seed <- bcf_params$random_seed
     keep_burnin <- bcf_params$keep_burnin
     keep_gfr <- bcf_params$keep_gfr
-<<<<<<< HEAD
+    standardize <- bcf_params$standardize
     keep_every <- bcf_params$keep_every
     num_chains <- bcf_params$num_chains
-=======
-    standardize <- bcf_params$standardize
->>>>>>> b6fe05a2
     verbose <- bcf_params$verbose
     
     # Determine whether conditional variance will be modeled
