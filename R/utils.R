#' Preprocess BART parameter list. Override defaults with any provided parameters.
#'
#' @param params Parameter list
#'
#' @return Parameter list with defaults overriden by values supplied in `params`
#' @export
preprocessBartParams <- function(params) {
    # Default parameter values
    processed_params <- list(
        cutpoint_grid_size = 100, sigma_leaf_init = NULL, 
        alpha_mean = 0.95, beta_mean = 2.0, 
        min_samples_leaf_mean = 5, max_depth_mean = 10, 
        alpha_variance = 0.95, beta_variance = 2.0, 
        min_samples_leaf_variance = 5, max_depth_variance = 10, 
        a_global = 0, b_global = 0, a_leaf = 3, b_leaf = NULL, 
        a_forest = NULL, b_forest = NULL, variance_scale = 1, 
        sigma2_init = NULL, variance_forest_init = NULL, 
        pct_var_sigma2_init = 1, pct_var_variance_forest_init = 1, 
        variable_weights_mean = NULL, variable_weights_variance = NULL, 
        num_trees_mean = 200, num_trees_variance = 0, 
        sample_sigma_global = T, sample_sigma_leaf = F, 
<<<<<<< HEAD
        random_seed = -1, keep_burnin = F, keep_gfr = F, keep_every = 1, 
        num_chains = 1, verbose = F
=======
        random_seed = -1, keep_burnin = F, keep_gfr = F, 
        standardize = T, verbose = F
>>>>>>> b6fe05a2
    )
    
    # Override defaults
    for (key in names(params)) {
        if (!key %in% names(processed_params)) {
            stop("Variable ", key, " is not a valid BART model parameter")
        }
        val <- params[[key]]
        if (!is.null(val)) processed_params[[key]] <- val
    }
    
    # Return result
    return(processed_params)
}

#' Preprocess BCF parameter list. Override defaults with any provided parameters.
#'
#' @param params Parameter list
#'
#' @return Parameter list with defaults overriden by values supplied in `params`
#' @export
preprocessBcfParams <- function(params) {
    # Default parameter values
    processed_params <- list(
        cutpoint_grid_size = 100, sigma_leaf_mu = NULL, sigma_leaf_tau = NULL, 
        alpha_mu = 0.95, alpha_tau = 0.25, alpha_variance = 0.95, 
        beta_mu = 2.0, beta_tau = 3.0, beta_variance = 2.0, 
        min_samples_leaf_mu = 5, min_samples_leaf_tau = 5, min_samples_leaf_variance = 5, 
        max_depth_mu = 10, max_depth_tau = 5, max_depth_variance = 10, 
        a_global = 0, b_global = 0, a_leaf_mu = 3, a_leaf_tau = 3, b_leaf_mu = NULL, 
        b_leaf_tau = NULL, a_forest = NULL, b_forest = NULL, sigma2_init = NULL, 
        variance_forest_init = NULL, pct_var_sigma2_init = 1, pct_var_variance_forest_init = 1, 
        variable_weights = NULL, keep_vars_mu = NULL, drop_vars_mu = NULL, 
        keep_vars_tau = NULL, drop_vars_tau = NULL, keep_vars_variance = NULL, 
<<<<<<< HEAD
        drop_vars_variance = NULL, num_trees_mu = 250, num_trees_tau = 50, 
        num_trees_variance = 0, num_gfr = 5, num_burnin = 0, num_mcmc = 100, 
        sample_sigma_global = T, sample_sigma_leaf_mu = T, sample_sigma_leaf_tau = F, 
        propensity_covariate = "mu", adaptive_coding = T, b_0 = -0.5, b_1 = 0.5, 
        rfx_prior_var = NULL, random_seed = -1, keep_burnin = F, keep_gfr = F, 
        keep_every = 1, num_chains = 1, verbose = F
=======
        drop_vars_variance = NULL, num_trees_mu = 250, num_trees_tau = 50, num_trees_variance = 0, 
        num_gfr = 5, num_burnin = 0, num_mcmc = 100, sample_sigma_global = T, sample_sigma_leaf_mu = T, 
        sample_sigma_leaf_tau = F, propensity_covariate = "mu", adaptive_coding = T, b_0 = -0.5, b_1 = 0.5, 
        rfx_prior_var = NULL, random_seed = -1, keep_burnin = F, keep_gfr = F, 
        standardize = T, verbose = F
>>>>>>> b6fe05a2
    )
    
    # Override defaults
    for (key in names(params)) {
        if (!key %in% names(processed_params)) {
            stop("Variable ", key, " is not a valid BART model parameter")
        }
        val <- params[[key]]
        if (!is.null(val)) processed_params[[key]] <- val
    }
    
    # Return result
    return(processed_params)
}

#' Preprocess covariates. DataFrames will be preprocessed based on their column 
#' types. Matrices will be passed through assuming all columns are numeric.
#'
#' @param input_data Covariates, provided as either a dataframe or a matrix
#' @param variable_weights Numeric weights reflecting the relative probability of splitting on each variable
#'
#' @return List with preprocessed (unmodified) data and details on the number of each type 
#' of variable, unique categories associated with categorical variables, and the 
#' vector of feature types needed for calls to BART and BCF.
#' @export
#'
#' @examples
#' cov_mat <- matrix(1:12, ncol = 3)
#' preprocess_list <- preprocessTrainData(cov_mat)
#' X <- preprocess_list$X
preprocessTrainData <- function(input_data) {
    # Input checks
    if ((!is.matrix(input_data)) && (!is.data.frame(input_data))) {
        stop("Covariates provided must be a dataframe or matrix")
    }
    
    # Routing the correct preprocessing function
    if (is.matrix(input_data)) {
        output <- preprocessTrainMatrix(input_data)
    } else {
        output <- preprocessTrainDataFrame(input_data)
    }
    
    return(output)
}

#' Preprocess covariates. DataFrames will be preprocessed based on their column 
#' types. Matrices will be passed through assuming all columns are numeric.
#'
#' @param input_data Covariates, provided as either a dataframe or a matrix
#' @param metadata List containing information on variables, including train set 
#' categories for categorical variables
#'
#' @return Preprocessed data with categorical variables appropriately handled
#' @export
#'
#' @examples
#' cov_df <- data.frame(x1 = 1:5, x2 = 5:1, x3 = 6:10)
#' metadata <- list(num_ordered_cat_vars = 0, num_unordered_cat_vars = 0, 
#'                  num_numeric_vars = 3, numeric_vars = c("x1", "x2", "x3"))
#' X_preprocessed <- preprocessPredictionData(cov_df, metadata)
preprocessPredictionData <- function(input_data, metadata) {
    # Input checks
    if ((!is.matrix(input_data)) && (!is.data.frame(input_data))) {
        stop("Covariates provided must be a dataframe or matrix")
    }
    
    # Routing the correct preprocessing function
    if (is.matrix(input_data)) {
        X <- preprocessPredictionMatrix(input_data, metadata)
    } else {
        X <- preprocessPredictionDataFrame(input_data, metadata)
    }
    
    return(X)
}

#' Preprocess a matrix of covariate values, assuming all columns are numeric.
#' Returns a list including a matrix of preprocessed covariate values and associated tracking.
#'
#' @param input_matrix Covariate matrix.
#'
#' @return List with preprocessed (unmodified) data and details on the number of each type 
#' of variable, unique categories associated with categorical variables, and the 
#' vector of feature types needed for calls to BART and BCF.
#' @export
#'
#' @examples
#' cov_mat <- matrix(1:12, ncol = 3)
#' preprocess_list <- preprocessTrainMatrix(cov_mat)
#' X <- preprocess_list$X
preprocessTrainMatrix <- function(input_matrix) {
    # Input checks
    if (!is.matrix(input_matrix)) {
        stop("covariates provided must be a matrix")
    }
    
    # Unpack metadata (assuming all variables are numeric)
    names(input_matrix) <- paste0("x", 1:ncol(input_matrix))
    df_vars <- names(input_matrix)
    num_ordered_cat_vars <- 0
    num_unordered_cat_vars <- 0
    num_numeric_vars <- ncol(input_matrix)
    numeric_vars <- names(input_matrix)
    feature_types <- rep(0, ncol(input_matrix))

    # Unpack data
    X <- input_matrix

    # Aggregate results into a list
    metadata <- list(
        feature_types = feature_types, 
        num_ordered_cat_vars = num_ordered_cat_vars, 
        num_unordered_cat_vars = num_unordered_cat_vars, 
        num_numeric_vars = num_numeric_vars, 
        numeric_vars = numeric_vars, 
        original_var_indices = 1:num_numeric_vars
    )
    output <- list(
        data = X, 
        metadata = metadata
    )
    
    return(output)
}

#' Preprocess a matrix of covariate values, assuming all columns are numeric.
#'
#' @param input_matrix Covariate matrix.
#' @param metadata List containing information on variables, including train set 
#' categories for categorical variables
#'
#' @return Preprocessed data with categorical variables appropriately preprocessed
#' @export
#'
#' @examples
#' cov_mat <- matrix(c(1:5, 5:1, 6:10), ncol = 3)
#' metadata <- list(num_ordered_cat_vars = 0, num_unordered_cat_vars = 0, 
#'                  num_numeric_vars = 3, numeric_vars = c("x1", "x2", "x3"))
#' X_preprocessed <- preprocessPredictionMatrix(cov_mat, metadata)
preprocessPredictionMatrix <- function(input_matrix, metadata) {
    # Input checks
    if (!is.matrix(input_matrix)) {
        stop("covariates provided must be a matrix")
    }
    if (!(ncol(input_matrix) == metadata$num_numeric_vars)) {
        stop("Prediction set covariates have inconsistent dimension from train set covariates")
    }
    
    return(input_matrix)
}

#' Preprocess a dataframe of covariate values, converting categorical variables 
#' to integers and one-hot encoding if need be. Returns a list including a 
#' matrix of preprocessed covariate values and associated tracking.
#'
#' @param input_df Dataframe of covariates. Users must pre-process any 
#' categorical variables as factors (ordered for ordered categorical).
#'
#' @return List with preprocessed data and details on the number of each type 
#' of variable, unique categories associated with categorical variables, and the 
#' vector of feature types needed for calls to BART and BCF.
#' @export
#'
#' @examples
#' cov_df <- data.frame(x1 = 1:5, x2 = 5:1, x3 = 6:10)
#' preprocess_list <- preprocessTrainDataFrame(cov_df)
#' X <- preprocess_list$X
preprocessTrainDataFrame <- function(input_df) {
    # Input checks / details
    if (!is.data.frame(input_df)) {
        stop("covariates provided must be a data frame")
    }
    df_vars <- names(input_df)
    
    # Detect ordered and unordered categorical variables
    
    # First, ordered categorical: users must have explicitly 
    # converted this to a factor with ordered = T
    factor_mask <- sapply(input_df, is.factor)
    ordered_mask <- sapply(input_df, is.ordered)
    ordered_cat_matches <- factor_mask & ordered_mask
    ordered_cat_vars <- df_vars[ordered_cat_matches]
    ordered_cat_var_inds <- unname(which(ordered_cat_matches))
    num_ordered_cat_vars <- length(ordered_cat_vars)
    if (num_ordered_cat_vars > 0) ordered_cat_df <- input_df[,ordered_cat_vars,drop=F]
    
    # Next, unordered categorical: we will convert character 
    # columns but not integer columns (users must explicitly 
    # convert these to factor)
    character_mask <- sapply(input_df, is.character)
    unordered_cat_matches <- (factor_mask & (!ordered_mask)) | character_mask
    unordered_cat_vars <- df_vars[unordered_cat_matches]
    unordered_cat_var_inds <- unname(which(unordered_cat_matches))
    num_unordered_cat_vars <- length(unordered_cat_vars)
    if (num_unordered_cat_vars > 0) unordered_cat_df <- input_df[,unordered_cat_vars,drop=F]
    
    # Numeric variables
    numeric_matches <- (!ordered_cat_matches) & (!unordered_cat_matches)
    numeric_vars <- df_vars[numeric_matches]
    numeric_var_inds <- unname(which(numeric_matches))
    num_numeric_vars <- length(numeric_vars)
    if (num_numeric_vars > 0) numeric_df <- input_df[,numeric_vars,drop=F]
    
    # Empty outputs
    X <- double(0)
    unordered_unique_levels <- list()
    ordered_unique_levels <- list()
    feature_types <- integer(0)
    original_var_indices <- integer(0)
    
    # First, extract the numeric covariates
    if (num_numeric_vars > 0) {
        Xnum <- double(0)
        for (i in 1:ncol(numeric_df)) {
            stopifnot(is.numeric(numeric_df[,i]))
            Xnum <- cbind(Xnum, numeric_df[,i])
        }
        X <- cbind(X, unname(Xnum))
        feature_types <- c(feature_types, rep(0, ncol(Xnum)))
        original_var_indices <- c(original_var_indices, numeric_var_inds)
    }
    
    # Next, run some simple preprocessing on the ordered categorical covariates
    if (num_ordered_cat_vars > 0) {
        Xordcat <- double(0)
        for (i in 1:ncol(ordered_cat_df)) {
            var_name <- names(ordered_cat_df)[i]
            preprocess_list <- orderedCatInitializeAndPreprocess(ordered_cat_df[,i])
            ordered_unique_levels[[var_name]] <- preprocess_list$unique_levels
            Xordcat <- cbind(Xordcat, preprocess_list$x_preprocessed)
        }
        X <- cbind(X, unname(Xordcat))
        feature_types <- c(feature_types, rep(1, ncol(Xordcat)))
        original_var_indices <- c(original_var_indices, ordered_cat_var_inds)
    }
    
    # Finally, one-hot encode the unordered categorical covariates
    if (num_unordered_cat_vars > 0) {
        one_hot_mats <- list()
        for (i in 1:ncol(unordered_cat_df)) {
            var_name <- names(unordered_cat_df)[i]
            encode_list <- oneHotInitializeAndEncode(unordered_cat_df[,i])
            unordered_unique_levels[[var_name]] <- encode_list$unique_levels
            one_hot_mats[[var_name]] <- encode_list$Xtilde
            one_hot_var <- rep(unordered_cat_var_inds[i], ncol(encode_list$Xtilde))
            original_var_indices <- c(original_var_indices, one_hot_var)
        }
        Xcat <- do.call(cbind, one_hot_mats)
        X <- cbind(X, unname(Xcat))
        feature_types <- c(feature_types, rep(1, ncol(Xcat)))
    }
    
    # Aggregate results into a list
    metadata <- list(
        feature_types = feature_types, 
        num_ordered_cat_vars = num_ordered_cat_vars, 
        num_unordered_cat_vars = num_unordered_cat_vars, 
        num_numeric_vars = num_numeric_vars, 
        original_var_indices = original_var_indices
    )
    if (num_ordered_cat_vars > 0) {
        metadata[["ordered_cat_vars"]] = ordered_cat_vars
        metadata[["ordered_unique_levels"]] = ordered_unique_levels
    }
    if (num_unordered_cat_vars > 0) {
        metadata[["unordered_cat_vars"]] = unordered_cat_vars
        metadata[["unordered_unique_levels"]] = unordered_unique_levels
    }
    if (num_numeric_vars > 0) metadata[["numeric_vars"]] = numeric_vars
    output <- list(
        data = X, 
        metadata = metadata
    )
    
    return(output)
}

#' Preprocess a dataframe of covariate values, converting categorical variables 
#' to integers and one-hot encoding if need be.
#'
#' @param input_df Dataframe of covariates. Users must pre-process any 
#' categorical variables as factors (ordered for ordered categorical).
#' @param metadata List containing information on variables, including train set 
#' categories for categorical variables
#'
#' @return Preprocessed data with categorical variables appropriately preprocessed
#' @export
#'
#' @examples
#' cov_df <- data.frame(x1 = 1:5, x2 = 5:1, x3 = 6:10)
#' metadata <- list(num_ordered_cat_vars = 0, num_unordered_cat_vars = 0, 
#'                  num_numeric_vars = 3, numeric_vars = c("x1", "x2", "x3"))
#' X_preprocessed <- preprocessPredictionDataFrame(cov_df, metadata)
preprocessPredictionDataFrame <- function(input_df, metadata) {
    if (!is.data.frame(input_df)) {
        stop("covariates provided must be a data frame")
    }
    df_vars <- names(input_df)
    num_ordered_cat_vars <- metadata$num_ordered_cat_vars
    num_unordered_cat_vars <- metadata$num_unordered_cat_vars
    num_numeric_vars <- metadata$num_numeric_vars
    
    if (num_ordered_cat_vars > 0) {
        ordered_cat_vars <- metadata$ordered_cat_vars
        ordered_cat_df <- input_df[,ordered_cat_vars,drop=F]
    }
    if (num_unordered_cat_vars > 0) {
        unordered_cat_vars <- metadata$unordered_cat_vars
        unordered_cat_df <- input_df[,unordered_cat_vars,drop=F]
    }
    if (num_numeric_vars > 0) {
        numeric_vars <- metadata$numeric_vars
        numeric_df <- input_df[,numeric_vars,drop=F]
    }
    
    # Empty outputs
    X <- double(0)
    
    # First, extract the numeric covariates
    if (num_numeric_vars > 0) {
        Xnum <- double(0)
        for (i in 1:ncol(numeric_df)) {
            stopifnot(is.numeric(numeric_df[,i]))
            Xnum <- cbind(Xnum, numeric_df[,i])
        }
        X <- cbind(X, unname(Xnum))
    }
    
    # Next, run some simple preprocessing on the ordered categorical covariates
    if (num_ordered_cat_vars > 0) {
        Xordcat <- double(0)
        for (i in 1:ncol(ordered_cat_df)) {
            var_name <- names(ordered_cat_df)[i]
            x_preprocessed <- orderedCatPreprocess(ordered_cat_df[,i], metadata$ordered_unique_levels[[var_name]])
            Xordcat <- cbind(Xordcat, x_preprocessed)
        }
        X <- cbind(X, unname(Xordcat))
    }
    
    # Finally, one-hot encode the unordered categorical covariates
    if (num_unordered_cat_vars > 0) {
        one_hot_mats <- list()
        for (i in 1:ncol(unordered_cat_df)) {
            var_name <- names(unordered_cat_df)[i]
            Xtilde <- oneHotEncode(unordered_cat_df[,i], metadata$unordered_unique_levels[[var_name]])
            one_hot_mats[[var_name]] <- Xtilde
        }
        Xcat <- do.call(cbind, one_hot_mats)
        X <- cbind(X, unname(Xcat))
    }
    
    return(X)
}

#' Preprocess a dataframe of covariate values, converting categorical variables 
#' to integers and one-hot encoding if need be. Returns a list including a 
#' matrix of preprocessed covariate values and associated tracking.
#'
#' @param input_data Dataframe or matrix of covariates. Users may pre-process any 
#' categorical variables as factors but it is not necessary.
#' @param ordered_cat_vars (Optional) Vector of names of ordered categorical variables, or vector of column indices if `input_data` is a matrix.
#' @param unordered_cat_vars (Optional) Vector of names of unordered categorical variables, or vector of column indices if `input_data` is a matrix.
#'
#' @return List with preprocessed data and details on the number of each type 
#' of variable, unique categories associated with categorical variables, and the 
#' vector of feature types needed for calls to BART and BCF.
#' @export
#'
#' @examples
#' cov_df <- data.frame(x1 = 1:5, x2 = 5:1, x3 = 6:10)
#' preprocess_list <- createForestCovariates(cov_df)
#' X <- preprocess_list$X
createForestCovariates <- function(input_data, ordered_cat_vars = NULL, unordered_cat_vars = NULL) {
    if (is.matrix(input_data)) {
        input_df <- as.data.frame(input_data)
        names(input_df) <- paste0("x", 1:ncol(input_data))
        if (!is.null(ordered_cat_vars)) {
            if (is.numeric(ordered_cat_vars)) ordered_cat_vars <- paste0("x", as.integer(ordered_cat_vars))
        }
        if (!is.null(unordered_cat_vars)) {
            if (is.numeric(unordered_cat_vars)) unordered_cat_vars <- paste0("x", as.integer(unordered_cat_vars))
        }
    } else if (is.data.frame(input_data)) {
        input_df <- input_data
    } else {
        stop("input_data must be either a matrix or a data frame")
    }
    df_vars <- names(input_df)
    if (is.null(ordered_cat_vars)) ordered_cat_matches <- rep(F, length(df_vars))
    else ordered_cat_matches <- df_vars %in% ordered_cat_vars
    if (is.null(unordered_cat_vars)) unordered_cat_matches <- rep(F, length(df_vars))
    else unordered_cat_matches <- df_vars %in% unordered_cat_vars
    numeric_matches <- ((!ordered_cat_matches) & (!unordered_cat_matches))
    ordered_cat_vars <- df_vars[ordered_cat_matches]
    unordered_cat_vars <- df_vars[unordered_cat_matches]
    numeric_vars <- df_vars[numeric_matches]
    num_ordered_cat_vars <- length(ordered_cat_vars)
    num_unordered_cat_vars <- length(unordered_cat_vars)
    num_numeric_vars <- length(numeric_vars)
    if (num_ordered_cat_vars > 0) ordered_cat_df <- input_df[,ordered_cat_vars,drop=F]
    if (num_unordered_cat_vars > 0) unordered_cat_df <- input_df[,unordered_cat_vars,drop=F]
    if (num_numeric_vars > 0) numeric_df <- input_df[,numeric_vars,drop=F]
    
    # Empty outputs
    X <- double(0)
    unordered_unique_levels <- list()
    ordered_unique_levels <- list()
    feature_types <- integer(0)
    
    # First, extract the numeric covariates
    if (num_numeric_vars > 0) {
        Xnum <- double(0)
        for (i in 1:ncol(numeric_df)) {
            stopifnot(is.numeric(numeric_df[,i]))
            Xnum <- cbind(Xnum, numeric_df[,i])
        }
        X <- cbind(X, unname(Xnum))
        feature_types <- c(feature_types, rep(0, ncol(Xnum)))
    }
    
    # Next, run some simple preprocessing on the ordered categorical covariates
    if (num_ordered_cat_vars > 0) {
        Xordcat <- double(0)
        for (i in 1:ncol(ordered_cat_df)) {
            var_name <- names(ordered_cat_df)[i]
            preprocess_list <- orderedCatInitializeAndPreprocess(ordered_cat_df[,i])
            ordered_unique_levels[[var_name]] <- preprocess_list$unique_levels
            Xordcat <- cbind(Xordcat, preprocess_list$x_preprocessed)
        }
        X <- cbind(X, unname(Xordcat))
        feature_types <- c(feature_types, rep(1, ncol(Xordcat)))
    }
    
    # Finally, one-hot encode the unordered categorical covariates
    if (num_unordered_cat_vars > 0) {
        one_hot_mats <- list()
        for (i in 1:ncol(unordered_cat_df)) {
            var_name <- names(unordered_cat_df)[i]
            encode_list <- oneHotInitializeAndEncode(unordered_cat_df[,i])
            unordered_unique_levels[[var_name]] <- encode_list$unique_levels
            one_hot_mats[[var_name]] <- encode_list$Xtilde
        }
        Xcat <- do.call(cbind, one_hot_mats)
        X <- cbind(X, unname(Xcat))
        feature_types <- c(feature_types, rep(1, ncol(Xcat)))
    }
    
    # Aggregate results into a list
    metadata <- list(
        feature_types = feature_types, 
        num_ordered_cat_vars = num_ordered_cat_vars, 
        num_unordered_cat_vars = num_unordered_cat_vars, 
        num_numeric_vars = num_numeric_vars
    )
    if (num_ordered_cat_vars > 0) {
        metadata[["ordered_cat_vars"]] = ordered_cat_vars
        metadata[["ordered_unique_levels"]] = ordered_unique_levels
    }
    if (num_unordered_cat_vars > 0) {
        metadata[["unordered_cat_vars"]] = unordered_cat_vars
        metadata[["unordered_unique_levels"]] = unordered_unique_levels
    }
    if (num_numeric_vars > 0) metadata[["numeric_vars"]] = numeric_vars
    output <- list(
        data = X, 
        metadata = metadata
    )
    
    return(output)
}

#' Preprocess a dataframe of covariate values, converting categorical variables 
#' to integers and one-hot encoding if need be. Returns a list including a 
#' matrix of preprocessed covariate values and associated tracking.
#'
#' @param input_data Dataframe or matrix of covariates. Users may pre-process any 
#' categorical variables as factors but it is not necessary.
#' @param metadata List containing information on variables, including train set 
#' categories for categorical variables
#'
#' @return Preprocessed data with categorical variables appropriately preprocessed
#' @export
#'
#' @examples
#' cov_df <- data.frame(x1 = 1:5, x2 = 5:1, x3 = 6:10)
#' metadata <- list(num_ordered_cat_vars = 0, num_unordered_cat_vars = 0, 
#'                  num_numeric_vars = 3, numeric_vars = c("x1", "x2", "x3"))
#' X_preprocessed <- createForestCovariatesFromMetadata(cov_df, metadata)
createForestCovariatesFromMetadata <- function(input_data, metadata) {
    if (is.matrix(input_data)) {
        input_df <- as.data.frame(input_data)
        names(input_df) <- paste0("x", 1:ncol(input_data))
    } else if (is.data.frame(input_data)) {
        input_df <- input_data
    } else {
        stop("input_data must be either a matrix or a data frame")
    }
    df_vars <- names(input_df)
    num_ordered_cat_vars <- metadata$num_ordered_cat_vars
    num_unordered_cat_vars <- metadata$num_unordered_cat_vars
    num_numeric_vars <- metadata$num_numeric_vars
    
    if (num_ordered_cat_vars > 0) {
        ordered_cat_vars <- metadata$ordered_cat_vars
        ordered_cat_df <- input_df[,ordered_cat_vars,drop=F]
    }
    if (num_unordered_cat_vars > 0) {
        unordered_cat_vars <- metadata$unordered_cat_vars
        unordered_cat_df <- input_df[,unordered_cat_vars,drop=F]
    }
    if (num_numeric_vars > 0) {
        numeric_vars <- metadata$numeric_vars
        numeric_df <- input_df[,numeric_vars,drop=F]
    }
        
    # Empty outputs
    X <- double(0)

    # First, extract the numeric covariates
    if (num_numeric_vars > 0) {
        Xnum <- double(0)
        for (i in 1:ncol(numeric_df)) {
            stopifnot(is.numeric(numeric_df[,i]))
            Xnum <- cbind(Xnum, numeric_df[,i])
        }
        X <- cbind(X, unname(Xnum))
    }
    
    # Next, run some simple preprocessing on the ordered categorical covariates
    if (num_ordered_cat_vars > 0) {
        Xordcat <- double(0)
        for (i in 1:ncol(ordered_cat_df)) {
            var_name <- names(ordered_cat_df)[i]
            x_preprocessed <- orderedCatPreprocess(ordered_cat_df[,i], metadata$ordered_unique_levels[[var_name]])
            Xordcat <- cbind(Xordcat, x_preprocessed)
        }
        X <- cbind(X, unname(Xordcat))
    }
    
    # Finally, one-hot encode the unordered categorical covariates
    if (num_unordered_cat_vars > 0) {
        one_hot_mats <- list()
        for (i in 1:ncol(unordered_cat_df)) {
            var_name <- names(unordered_cat_df)[i]
            Xtilde <- oneHotEncode(unordered_cat_df[,i], metadata$unordered_unique_levels[[var_name]])
            one_hot_mats[[var_name]] <- Xtilde
        }
        Xcat <- do.call(cbind, one_hot_mats)
        X <- cbind(X, unname(Xcat))
    }
    
    return(X)
}

#' Convert a vector of unordered categorical data (either numeric or character 
#' labels) to a "one-hot" encoded matrix in which a 1 in a column indicates 
#' the presence of the relevant category. 
#' 
#' To allow for prediction on "unseen" categories in a test dataset, this 
#' procedure pads the one-hot matrix with a blank "other" column. 
#' Test set observations that contain categories not in `levels(factor(x_input))`
#' will all be mapped to this column.
#'
#' @param x_input Vector of unordered categorical data (typically either strings 
#' integers, but this function also accepts floating point data).
#'
#' @return List containing a binary one-hot matrix and the unique levels of the 
#' input variable. These unique levels are used in the BCF and BART functions.
#' @export
#'
#' @examples
#' x <- c("a","c","b","c","d","a","c","a","b","d")
#' x_onehot <- oneHotInitializeAndEncode(x)
oneHotInitializeAndEncode <- function(x_input) {
    stopifnot((is.null(dim(x_input)) && length(x_input) > 0))
    if (is.factor(x_input) && is.ordered(x_input)) warning("One-hot encoding an ordered categorical variable")
    x_factor <- factor(x_input)
    unique_levels <- levels(x_factor)
    Xtilde <- cbind(unname(model.matrix(~0+x_factor)), 0)
    output <- list(Xtilde = Xtilde, unique_levels = unique_levels)
    return(output)
}

#' Convert a vector of unordered categorical data (either numeric or character 
#' labels) to a "one-hot" encoded matrix in which a 1 in a column indicates 
#' the presence of the relevant category. 
#' 
#' This procedure assumes that a reference set of observations for this variable 
#' (typically a training set that was used to sample a forest) has already been
#' one-hot encoded and that the unique levels of the training set variable are 
#' available (and passed as `unique_levels`). Test set observations that contain 
#' categories not in `unique_levels` will all be mapped to the last column of 
#' this matrix
#'
#' @param x_input Vector of unordered categorical data (typically either strings 
#' integers, but this function also accepts floating point data).
#' @param unique_levels Unique values of the categorical variable used to create 
#' the initial one-hot matrix (typically a training set)
#'
#' @return Binary one-hot matrix
#' @export
#'
#' @examples
#' x <- sample(1:8, 100, TRUE)
#' x_test <- sample(1:9, 10, TRUE)
#' x_onehot <- oneHotEncode(x_test, levels(factor(x)))
oneHotEncode <- function(x_input, unique_levels) {
    stopifnot((is.null(dim(x_input)) && length(x_input) > 0))
    stopifnot((is.null(dim(unique_levels)) && length(unique_levels) > 0))
    num_unique_levels <- length(unique_levels)
    in_sample <- x_input %in% unique_levels
    out_of_sample <- !(x_input %in% unique_levels)
    has_out_of_sample <- sum(out_of_sample) > 0
    if (has_out_of_sample) {
        x_factor_insample <- factor(x_input[in_sample], levels = unique_levels)
        Xtilde <- matrix(0, nrow = length(x_input), ncol = num_unique_levels + 1)
        Xtilde_insample <- cbind(unname(model.matrix(~0+x_factor_insample)), 0)
        Xtilde_out_of_sample <- cbind(matrix(0, nrow=sum(out_of_sample), ncol=num_unique_levels), 1)
        Xtilde[in_sample,] <- Xtilde_insample
        Xtilde[out_of_sample,] <- Xtilde_out_of_sample
    } else {
        x_factor <- factor(x_input, levels = unique_levels)
        Xtilde <- cbind(unname(model.matrix(~0+x_factor)), 0)
    }
    return(Xtilde)
}

#' Run some simple preprocessing of ordered categorical variables, converting 
#' ordered levels to integers if necessary, and storing the unique levels of a 
#' variable.
#'
#' @param x_input Vector of ordered categorical data. If the data is not already 
#' stored as an ordered factor, it will be converted to one using the default 
#' sort order.
#'
#' @return List containing a preprocessed vector of integer-converted ordered 
#' categorical observations and the unique level of the original ordered 
#' categorical feature.
#' @export
#'
#' @examples
#' x <- c("1. Strongly disagree", "3. Neither agree nor disagree", "2. Disagree", "4. Agree", "3. Neither agree nor disagree", "5. Strongly agree", "4. Agree")
#' preprocess_list <- orderedCatInitializeAndPreprocess(x)
#' x_preprocessed <- preprocess_list$x_preprocessed
orderedCatInitializeAndPreprocess <- function(x_input) {
    stopifnot((is.null(dim(x_input)) && length(x_input) > 0))
    already_ordered_factor <- (is.factor(x_input)) && (is.ordered(x_input))
    if (already_ordered_factor) {
        x_preprocessed <- as.integer(x_input)
        unique_levels <- levels(x_input)
    } else {
        x_factor <- factor(x_input, ordered = TRUE)
        x_preprocessed <- as.integer(x_factor)
        unique_levels <- levels(x_factor)
    }
    return(list(x_preprocessed = x_preprocessed, unique_levels = unique_levels))
}

#' Run some simple preprocessing of ordered categorical variables, converting 
#' ordered levels to integers if necessary, and storing the unique levels of a 
#' variable.
#'
#' @param x_input Vector of ordered categorical data. If the data is not already 
#' stored as an ordered factor, it will be converted to one using the default 
#' sort order.
#' @param unique_levels Vector of unique levels for a categorical feature.
#' @param var_name (Optional) Name of variable.
#'
#' @return List containing a preprocessed vector of integer-converted ordered 
#' categorical observations and the unique level of the original ordered 
#' categorical feature.
#' @export
#'
#' @examples
#' x_levels <- c("1. Strongly disagree", "2. Disagree", "3. Neither agree nor disagree", "4. Agree", "5. Strongly agree")
#' x <- c("1. Strongly disagree", "3. Neither agree nor disagree", "2. Disagree", "4. Agree", "3. Neither agree nor disagree", "5. Strongly agree", "4. Agree")
#' x_processed <- orderedCatPreprocess(x, x_levels)
orderedCatPreprocess <- function(x_input, unique_levels, var_name = NULL) {
    stopifnot((is.null(dim(x_input)) && length(x_input) > 0))
    stopifnot((is.null(dim(unique_levels)) && length(unique_levels) > 0))
    already_ordered_factor <- (is.factor(x_input)) && (is.ordered(x_input))
    if (already_ordered_factor) {
        # Run time checks
        levels_not_in_reflist <- !(levels(x_input) %in% unique_levels)
        if (sum(levels_not_in_reflist) > 0) {
            if (!is.null(var_name)) warning_message <- paste0("Variable ", var_name, " includes ordered categorical levels not included in the original training set")
            else warning_message <- paste0("Variable includes ordered categorical levels not included in the original training set")
            warning(warning_message)
        }
        # Preprocessing
        x_string <- as.character(x_input)
        x_factor <- factor(x_string, unique_levels, ordered = TRUE)
        x_preprocessed <- as.integer(x_factor)
        x_preprocessed[is.na(x_preprocessed)] <- length(unique_levels) + 1
    } else {
        x_factor <- factor(x_input, ordered = TRUE)
        # Run time checks
        levels_not_in_reflist <- !(levels(x_factor) %in% unique_levels)
        if (sum(levels_not_in_reflist) > 0) {
            if (!is.null(var_name)) warning_message <- paste0("Variable ", var_name, " includes ordered categorical levels not included in the original training set")
            else warning_message <- paste0("Variable includes ordered categorical levels not included in the original training set")
            warning(warning_message)
        }
        # Preprocessing
        x_string <- as.character(x_input)
        x_factor <- factor(x_string, unique_levels, ordered = TRUE)
        x_preprocessed <- as.integer(x_factor)
        x_preprocessed[is.na(x_preprocessed)] <- length(unique_levels) + 1
    }
    return(x_preprocessed)
}<|MERGE_RESOLUTION|>--- conflicted
+++ resolved
@@ -19,13 +19,8 @@
         variable_weights_mean = NULL, variable_weights_variance = NULL, 
         num_trees_mean = 200, num_trees_variance = 0, 
         sample_sigma_global = T, sample_sigma_leaf = F, 
-<<<<<<< HEAD
         random_seed = -1, keep_burnin = F, keep_gfr = F, keep_every = 1, 
-        num_chains = 1, verbose = F
-=======
-        random_seed = -1, keep_burnin = F, keep_gfr = F, 
-        standardize = T, verbose = F
->>>>>>> b6fe05a2
+        num_chains = 1, standardize = T, verbose = F
     )
     
     # Override defaults
@@ -60,20 +55,12 @@
         variance_forest_init = NULL, pct_var_sigma2_init = 1, pct_var_variance_forest_init = 1, 
         variable_weights = NULL, keep_vars_mu = NULL, drop_vars_mu = NULL, 
         keep_vars_tau = NULL, drop_vars_tau = NULL, keep_vars_variance = NULL, 
-<<<<<<< HEAD
         drop_vars_variance = NULL, num_trees_mu = 250, num_trees_tau = 50, 
         num_trees_variance = 0, num_gfr = 5, num_burnin = 0, num_mcmc = 100, 
         sample_sigma_global = T, sample_sigma_leaf_mu = T, sample_sigma_leaf_tau = F, 
         propensity_covariate = "mu", adaptive_coding = T, b_0 = -0.5, b_1 = 0.5, 
         rfx_prior_var = NULL, random_seed = -1, keep_burnin = F, keep_gfr = F, 
-        keep_every = 1, num_chains = 1, verbose = F
-=======
-        drop_vars_variance = NULL, num_trees_mu = 250, num_trees_tau = 50, num_trees_variance = 0, 
-        num_gfr = 5, num_burnin = 0, num_mcmc = 100, sample_sigma_global = T, sample_sigma_leaf_mu = T, 
-        sample_sigma_leaf_tau = F, propensity_covariate = "mu", adaptive_coding = T, b_0 = -0.5, b_1 = 0.5, 
-        rfx_prior_var = NULL, random_seed = -1, keep_burnin = F, keep_gfr = F, 
-        standardize = T, verbose = F
->>>>>>> b6fe05a2
+        keep_every = 1, num_chains = 1, standardize = T, verbose = F
     )
     
     # Override defaults
